--- conflicted
+++ resolved
@@ -9,13 +9,8 @@
 readme = "README.md"
 requires-python = ">=3.11"
 dependencies = [
-<<<<<<< HEAD
-    "pydantic-ai==1.0.6",
+    "pydantic-ai==1.0.5",
     "httpx[http2]>=0.24.1",
-=======
-    "pydantic-ai==1.0.5",
-    "httpx>=0.24.1",
->>>>>>> 358cf039
     "rich>=13.4.2",
     "logfire>=0.7.1",
     "pydantic>=2.4.0",
