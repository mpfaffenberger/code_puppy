version = 1
revision = 2
requires-python = ">=3.10"

[[package]]
name = "aiolimiter"
version = "1.2.1"
source = { registry = "https://pypi.org/simple" }
sdist = { url = "https://files.pythonhosted.org/packages/f1/23/b52debf471f7a1e42e362d959a3982bdcb4fe13a5d46e63d28868807a79c/aiolimiter-1.2.1.tar.gz", hash = "sha256:e02a37ea1a855d9e832252a105420ad4d15011505512a1a1d814647451b5cca9", size = 7185, upload-time = "2024-12-08T15:31:51.496Z" }
wheels = [
    { url = "https://files.pythonhosted.org/packages/f3/ba/df6e8e1045aebc4778d19b8a3a9bc1808adb1619ba94ca354d9ba17d86c3/aiolimiter-1.2.1-py3-none-any.whl", hash = "sha256:d3f249e9059a20badcb56b61601a83556133655c11d1eb3dd3e04ff069e5f3c7", size = 6711, upload-time = "2024-12-08T15:31:49.874Z" },
]

[[package]]
name = "annotated-types"
version = "0.7.0"
source = { registry = "https://pypi.org/simple" }
sdist = { url = "https://files.pythonhosted.org/packages/ee/67/531ea369ba64dcff5ec9c3402f9f51bf748cec26dde048a2f973a4eea7f5/annotated_types-0.7.0.tar.gz", hash = "sha256:aff07c09a53a08bc8cfccb9c85b05f1aa9a2a6f23728d790723543408344ce89", size = 16081, upload-time = "2024-05-20T21:33:25.928Z" }
wheels = [
    { url = "https://files.pythonhosted.org/packages/78/b6/6307fbef88d9b5ee7421e68d78a9f162e0da4900bc5f5793f6d3d0e34fb8/annotated_types-0.7.0-py3-none-any.whl", hash = "sha256:1f02e8b43a8fbbc3f3e0d4f0f4bfc8131bcb4eebe8849b8e5c773f3a1c582a53", size = 13643, upload-time = "2024-05-20T21:33:24.1Z" },
]

[[package]]
name = "anthropic"
version = "0.52.0"
source = { registry = "https://pypi.org/simple" }
dependencies = [
    { name = "anyio" },
    { name = "distro" },
    { name = "httpx" },
    { name = "jiter" },
    { name = "pydantic" },
    { name = "sniffio" },
    { name = "typing-extensions" },
]
sdist = { url = "https://files.pythonhosted.org/packages/57/fd/8a9332f5baf352c272494a9d359863a53385a208954c1a7251a524071930/anthropic-0.52.0.tar.gz", hash = "sha256:f06bc924d7eb85f8a43fe587b875ff58b410d60251b7dc5f1387b322a35bd67b", size = 229372, upload-time = "2025-05-22T16:42:22.044Z" }
wheels = [
    { url = "https://files.pythonhosted.org/packages/a0/43/172c0031654908bbac2a87d356fff4de1b4947a9b14b9658540b69416417/anthropic-0.52.0-py3-none-any.whl", hash = "sha256:c026daa164f0e3bde36ce9cbdd27f5f1419fff03306be1e138726f42e6a7810f", size = 286076, upload-time = "2025-05-22T16:42:20Z" },
]

[[package]]
name = "anyio"
version = "4.9.0"
source = { registry = "https://pypi.org/simple" }
dependencies = [
    { name = "exceptiongroup", marker = "python_full_version < '3.11'" },
    { name = "idna" },
    { name = "sniffio" },
    { name = "typing-extensions", marker = "python_full_version < '3.13'" },
]
sdist = { url = "https://files.pythonhosted.org/packages/95/7d/4c1bd541d4dffa1b52bd83fb8527089e097a106fc90b467a7313b105f840/anyio-4.9.0.tar.gz", hash = "sha256:673c0c244e15788651a4ff38710fea9675823028a6f08a5eda409e0c9840a028", size = 190949, upload-time = "2025-03-17T00:02:54.77Z" }
wheels = [
    { url = "https://files.pythonhosted.org/packages/a1/ee/48ca1a7c89ffec8b6a0c5d02b89c305671d5ffd8d3c94acf8b8c408575bb/anyio-4.9.0-py3-none-any.whl", hash = "sha256:9f76d541cad6e36af7beb62e978876f3b41e3e04f2c1fbf0884604c0a9c4d93c", size = 100916, upload-time = "2025-03-17T00:02:52.713Z" },
]

[[package]]
name = "argcomplete"
version = "3.6.2"
source = { registry = "https://pypi.org/simple" }
sdist = { url = "https://files.pythonhosted.org/packages/16/0f/861e168fc813c56a78b35f3c30d91c6757d1fd185af1110f1aec784b35d0/argcomplete-3.6.2.tar.gz", hash = "sha256:d0519b1bc867f5f4f4713c41ad0aba73a4a5f007449716b16f385f2166dc6adf", size = 73403, upload-time = "2025-04-03T04:57:03.52Z" }
wheels = [
    { url = "https://files.pythonhosted.org/packages/31/da/e42d7a9d8dd33fa775f467e4028a47936da2f01e4b0e561f9ba0d74cb0ca/argcomplete-3.6.2-py3-none-any.whl", hash = "sha256:65b3133a29ad53fb42c48cf5114752c7ab66c1c38544fdf6460f450c09b42591", size = 43708, upload-time = "2025-04-03T04:57:01.591Z" },
]

[[package]]
name = "beautifulsoup4"
version = "4.13.4"
source = { registry = "https://pypi.org/simple" }
dependencies = [
    { name = "soupsieve" },
    { name = "typing-extensions" },
]
sdist = { url = "https://files.pythonhosted.org/packages/d8/e4/0c4c39e18fd76d6a628d4dd8da40543d136ce2d1752bd6eeeab0791f4d6b/beautifulsoup4-4.13.4.tar.gz", hash = "sha256:dbb3c4e1ceae6aefebdaf2423247260cd062430a410e38c66f2baa50a8437195", size = 621067, upload-time = "2025-04-15T17:05:13.836Z" }
wheels = [
    { url = "https://files.pythonhosted.org/packages/50/cd/30110dc0ffcf3b131156077b90e9f60ed75711223f306da4db08eff8403b/beautifulsoup4-4.13.4-py3-none-any.whl", hash = "sha256:9bbbb14bfde9d79f38b8cd5f8c7c85f4b8f2523190ebed90e950a8dea4cb1c4b", size = 187285, upload-time = "2025-04-15T17:05:12.221Z" },
]

[[package]]
name = "boto3"
version = "1.38.23"
source = { registry = "https://pypi.org/simple" }
dependencies = [
    { name = "botocore" },
    { name = "jmespath" },
    { name = "s3transfer" },
]
sdist = { url = "https://files.pythonhosted.org/packages/40/73/3f67417985007b385adab61dd9d251cf82d409ce5397ec7d067274b09492/boto3-1.38.23.tar.gz", hash = "sha256:bcf73aca469add09e165b8793be18e7578db8d2604d82505ab13dc2495bad982", size = 111806, upload-time = "2025-05-23T19:25:26.212Z" }
wheels = [
    { url = "https://files.pythonhosted.org/packages/e4/f5/9114596c6a4f5e4dade83fbdd271b9572367abdce73b9c7d27142e9e66c3/boto3-1.38.23-py3-none-any.whl", hash = "sha256:70ab8364f1f6f0a7e0eaf97f62fbdacf9c1e4cc1de330faf1c146ef9ab01e7d0", size = 139938, upload-time = "2025-05-23T19:25:24.158Z" },
]

[[package]]
name = "botocore"
version = "1.38.23"
source = { registry = "https://pypi.org/simple" }
dependencies = [
    { name = "jmespath" },
    { name = "python-dateutil" },
    { name = "urllib3" },
]
sdist = { url = "https://files.pythonhosted.org/packages/4d/d5/134a28a30cb1b0c9aa08ceb5d1a3e7afe956f7fa7abad2adda7c5c01d6a1/botocore-1.38.23.tar.gz", hash = "sha256:29685c91050a870c3809238dc5da1ac65a48a3a20b4bca46b6057dcb6b39c72a", size = 13908529, upload-time = "2025-05-23T19:25:15.199Z" }
wheels = [
    { url = "https://files.pythonhosted.org/packages/ab/dd/e047894efa3a39509f8fcc103dd096999aa52907c969d195af6b0d8e282f/botocore-1.38.23-py3-none-any.whl", hash = "sha256:a7f818672f10d7a080c2c4558428011c3e0abc1039a047d27ac76ec846158457", size = 13567446, upload-time = "2025-05-23T19:25:10.795Z" },
]

[[package]]
name = "bs4"
version = "0.0.2"
source = { registry = "https://pypi.org/simple" }
dependencies = [
    { name = "beautifulsoup4" },
]
sdist = { url = "https://files.pythonhosted.org/packages/c9/aa/4acaf814ff901145da37332e05bb510452ebed97bc9602695059dd46ef39/bs4-0.0.2.tar.gz", hash = "sha256:a48685c58f50fe127722417bae83fe6badf500d54b55f7e39ffe43b798653925", size = 698, upload-time = "2024-01-17T18:15:47.371Z" }
wheels = [
    { url = "https://files.pythonhosted.org/packages/51/bb/bf7aab772a159614954d84aa832c129624ba6c32faa559dfb200a534e50b/bs4-0.0.2-py2.py3-none-any.whl", hash = "sha256:abf8742c0805ef7f662dce4b51cca104cffe52b835238afc169142ab9b3fbccc", size = 1189, upload-time = "2024-01-17T18:15:48.613Z" },
]

[[package]]
name = "cachetools"
version = "5.5.2"
source = { registry = "https://pypi.org/simple" }
sdist = { url = "https://files.pythonhosted.org/packages/6c/81/3747dad6b14fa2cf53fcf10548cf5aea6913e96fab41a3c198676f8948a5/cachetools-5.5.2.tar.gz", hash = "sha256:1a661caa9175d26759571b2e19580f9d6393969e5dfca11fdb1f947a23e640d4", size = 28380, upload-time = "2025-02-20T21:01:19.524Z" }
wheels = [
    { url = "https://files.pythonhosted.org/packages/72/76/20fa66124dbe6be5cafeb312ece67de6b61dd91a0247d1ea13db4ebb33c2/cachetools-5.5.2-py3-none-any.whl", hash = "sha256:d26a22bcc62eb95c3beabd9f1ee5e820d3d2704fe2967cbe350e20c8ffcd3f0a", size = 10080, upload-time = "2025-02-20T21:01:16.647Z" },
]

[[package]]
name = "certifi"
version = "2025.4.26"
source = { registry = "https://pypi.org/simple" }
sdist = { url = "https://files.pythonhosted.org/packages/e8/9e/c05b3920a3b7d20d3d3310465f50348e5b3694f4f88c6daf736eef3024c4/certifi-2025.4.26.tar.gz", hash = "sha256:0a816057ea3cdefcef70270d2c515e4506bbc954f417fa5ade2021213bb8f0c6", size = 160705, upload-time = "2025-04-26T02:12:29.51Z" }
wheels = [
    { url = "https://files.pythonhosted.org/packages/4a/7e/3db2bd1b1f9e95f7cddca6d6e75e2f2bd9f51b1246e546d88addca0106bd/certifi-2025.4.26-py3-none-any.whl", hash = "sha256:30350364dfe371162649852c63336a15c70c6510c2ad5015b21c2345311805f3", size = 159618, upload-time = "2025-04-26T02:12:27.662Z" },
]

[[package]]
name = "charset-normalizer"
version = "3.4.2"
source = { registry = "https://pypi.org/simple" }
sdist = { url = "https://files.pythonhosted.org/packages/e4/33/89c2ced2b67d1c2a61c19c6751aa8902d46ce3dacb23600a283619f5a12d/charset_normalizer-3.4.2.tar.gz", hash = "sha256:5baececa9ecba31eff645232d59845c07aa030f0c81ee70184a90d35099a0e63", size = 126367, upload-time = "2025-05-02T08:34:42.01Z" }
wheels = [
    { url = "https://files.pythonhosted.org/packages/95/28/9901804da60055b406e1a1c5ba7aac1276fb77f1dde635aabfc7fd84b8ab/charset_normalizer-3.4.2-cp310-cp310-macosx_10_9_universal2.whl", hash = "sha256:7c48ed483eb946e6c04ccbe02c6b4d1d48e51944b6db70f697e089c193404941", size = 201818, upload-time = "2025-05-02T08:31:46.725Z" },
    { url = "https://files.pythonhosted.org/packages/d9/9b/892a8c8af9110935e5adcbb06d9c6fe741b6bb02608c6513983048ba1a18/charset_normalizer-3.4.2-cp310-cp310-manylinux_2_17_aarch64.manylinux2014_aarch64.whl", hash = "sha256:b2d318c11350e10662026ad0eb71bb51c7812fc8590825304ae0bdd4ac283acd", size = 144649, upload-time = "2025-05-02T08:31:48.889Z" },
    { url = "https://files.pythonhosted.org/packages/7b/a5/4179abd063ff6414223575e008593861d62abfc22455b5d1a44995b7c101/charset_normalizer-3.4.2-cp310-cp310-manylinux_2_17_ppc64le.manylinux2014_ppc64le.whl", hash = "sha256:9cbfacf36cb0ec2897ce0ebc5d08ca44213af24265bd56eca54bee7923c48fd6", size = 155045, upload-time = "2025-05-02T08:31:50.757Z" },
    { url = "https://files.pythonhosted.org/packages/3b/95/bc08c7dfeddd26b4be8c8287b9bb055716f31077c8b0ea1cd09553794665/charset_normalizer-3.4.2-cp310-cp310-manylinux_2_17_s390x.manylinux2014_s390x.whl", hash = "sha256:18dd2e350387c87dabe711b86f83c9c78af772c748904d372ade190b5c7c9d4d", size = 147356, upload-time = "2025-05-02T08:31:52.634Z" },
    { url = "https://files.pythonhosted.org/packages/a8/2d/7a5b635aa65284bf3eab7653e8b4151ab420ecbae918d3e359d1947b4d61/charset_normalizer-3.4.2-cp310-cp310-manylinux_2_17_x86_64.manylinux2014_x86_64.whl", hash = "sha256:8075c35cd58273fee266c58c0c9b670947c19df5fb98e7b66710e04ad4e9ff86", size = 149471, upload-time = "2025-05-02T08:31:56.207Z" },
    { url = "https://files.pythonhosted.org/packages/ae/38/51fc6ac74251fd331a8cfdb7ec57beba8c23fd5493f1050f71c87ef77ed0/charset_normalizer-3.4.2-cp310-cp310-manylinux_2_5_i686.manylinux1_i686.manylinux_2_17_i686.manylinux2014_i686.whl", hash = "sha256:5bf4545e3b962767e5c06fe1738f951f77d27967cb2caa64c28be7c4563e162c", size = 151317, upload-time = "2025-05-02T08:31:57.613Z" },
    { url = "https://files.pythonhosted.org/packages/b7/17/edee1e32215ee6e9e46c3e482645b46575a44a2d72c7dfd49e49f60ce6bf/charset_normalizer-3.4.2-cp310-cp310-musllinux_1_2_aarch64.whl", hash = "sha256:7a6ab32f7210554a96cd9e33abe3ddd86732beeafc7a28e9955cdf22ffadbab0", size = 146368, upload-time = "2025-05-02T08:31:59.468Z" },
    { url = "https://files.pythonhosted.org/packages/26/2c/ea3e66f2b5f21fd00b2825c94cafb8c326ea6240cd80a91eb09e4a285830/charset_normalizer-3.4.2-cp310-cp310-musllinux_1_2_i686.whl", hash = "sha256:b33de11b92e9f75a2b545d6e9b6f37e398d86c3e9e9653c4864eb7e89c5773ef", size = 154491, upload-time = "2025-05-02T08:32:01.219Z" },
    { url = "https://files.pythonhosted.org/packages/52/47/7be7fa972422ad062e909fd62460d45c3ef4c141805b7078dbab15904ff7/charset_normalizer-3.4.2-cp310-cp310-musllinux_1_2_ppc64le.whl", hash = "sha256:8755483f3c00d6c9a77f490c17e6ab0c8729e39e6390328e42521ef175380ae6", size = 157695, upload-time = "2025-05-02T08:32:03.045Z" },
    { url = "https://files.pythonhosted.org/packages/2f/42/9f02c194da282b2b340f28e5fb60762de1151387a36842a92b533685c61e/charset_normalizer-3.4.2-cp310-cp310-musllinux_1_2_s390x.whl", hash = "sha256:68a328e5f55ec37c57f19ebb1fdc56a248db2e3e9ad769919a58672958e8f366", size = 154849, upload-time = "2025-05-02T08:32:04.651Z" },
    { url = "https://files.pythonhosted.org/packages/67/44/89cacd6628f31fb0b63201a618049be4be2a7435a31b55b5eb1c3674547a/charset_normalizer-3.4.2-cp310-cp310-musllinux_1_2_x86_64.whl", hash = "sha256:21b2899062867b0e1fde9b724f8aecb1af14f2778d69aacd1a5a1853a597a5db", size = 150091, upload-time = "2025-05-02T08:32:06.719Z" },
    { url = "https://files.pythonhosted.org/packages/1f/79/4b8da9f712bc079c0f16b6d67b099b0b8d808c2292c937f267d816ec5ecc/charset_normalizer-3.4.2-cp310-cp310-win32.whl", hash = "sha256:e8082b26888e2f8b36a042a58307d5b917ef2b1cacab921ad3323ef91901c71a", size = 98445, upload-time = "2025-05-02T08:32:08.66Z" },
    { url = "https://files.pythonhosted.org/packages/7d/d7/96970afb4fb66497a40761cdf7bd4f6fca0fc7bafde3a84f836c1f57a926/charset_normalizer-3.4.2-cp310-cp310-win_amd64.whl", hash = "sha256:f69a27e45c43520f5487f27627059b64aaf160415589230992cec34c5e18a509", size = 105782, upload-time = "2025-05-02T08:32:10.46Z" },
    { url = "https://files.pythonhosted.org/packages/05/85/4c40d00dcc6284a1c1ad5de5e0996b06f39d8232f1031cd23c2f5c07ee86/charset_normalizer-3.4.2-cp311-cp311-macosx_10_9_universal2.whl", hash = "sha256:be1e352acbe3c78727a16a455126d9ff83ea2dfdcbc83148d2982305a04714c2", size = 198794, upload-time = "2025-05-02T08:32:11.945Z" },
    { url = "https://files.pythonhosted.org/packages/41/d9/7a6c0b9db952598e97e93cbdfcb91bacd89b9b88c7c983250a77c008703c/charset_normalizer-3.4.2-cp311-cp311-manylinux_2_17_aarch64.manylinux2014_aarch64.whl", hash = "sha256:aa88ca0b1932e93f2d961bf3addbb2db902198dca337d88c89e1559e066e7645", size = 142846, upload-time = "2025-05-02T08:32:13.946Z" },
    { url = "https://files.pythonhosted.org/packages/66/82/a37989cda2ace7e37f36c1a8ed16c58cf48965a79c2142713244bf945c89/charset_normalizer-3.4.2-cp311-cp311-manylinux_2_17_ppc64le.manylinux2014_ppc64le.whl", hash = "sha256:d524ba3f1581b35c03cb42beebab4a13e6cdad7b36246bd22541fa585a56cccd", size = 153350, upload-time = "2025-05-02T08:32:15.873Z" },
    { url = "https://files.pythonhosted.org/packages/df/68/a576b31b694d07b53807269d05ec3f6f1093e9545e8607121995ba7a8313/charset_normalizer-3.4.2-cp311-cp311-manylinux_2_17_s390x.manylinux2014_s390x.whl", hash = "sha256:28a1005facc94196e1fb3e82a3d442a9d9110b8434fc1ded7a24a2983c9888d8", size = 145657, upload-time = "2025-05-02T08:32:17.283Z" },
    { url = "https://files.pythonhosted.org/packages/92/9b/ad67f03d74554bed3aefd56fe836e1623a50780f7c998d00ca128924a499/charset_normalizer-3.4.2-cp311-cp311-manylinux_2_17_x86_64.manylinux2014_x86_64.whl", hash = "sha256:fdb20a30fe1175ecabed17cbf7812f7b804b8a315a25f24678bcdf120a90077f", size = 147260, upload-time = "2025-05-02T08:32:18.807Z" },
    { url = "https://files.pythonhosted.org/packages/a6/e6/8aebae25e328160b20e31a7e9929b1578bbdc7f42e66f46595a432f8539e/charset_normalizer-3.4.2-cp311-cp311-manylinux_2_5_i686.manylinux1_i686.manylinux_2_17_i686.manylinux2014_i686.whl", hash = "sha256:0f5d9ed7f254402c9e7d35d2f5972c9bbea9040e99cd2861bd77dc68263277c7", size = 149164, upload-time = "2025-05-02T08:32:20.333Z" },
    { url = "https://files.pythonhosted.org/packages/8b/f2/b3c2f07dbcc248805f10e67a0262c93308cfa149a4cd3d1fe01f593e5fd2/charset_normalizer-3.4.2-cp311-cp311-musllinux_1_2_aarch64.whl", hash = "sha256:efd387a49825780ff861998cd959767800d54f8308936b21025326de4b5a42b9", size = 144571, upload-time = "2025-05-02T08:32:21.86Z" },
    { url = "https://files.pythonhosted.org/packages/60/5b/c3f3a94bc345bc211622ea59b4bed9ae63c00920e2e8f11824aa5708e8b7/charset_normalizer-3.4.2-cp311-cp311-musllinux_1_2_i686.whl", hash = "sha256:f0aa37f3c979cf2546b73e8222bbfa3dc07a641585340179d768068e3455e544", size = 151952, upload-time = "2025-05-02T08:32:23.434Z" },
    { url = "https://files.pythonhosted.org/packages/e2/4d/ff460c8b474122334c2fa394a3f99a04cf11c646da895f81402ae54f5c42/charset_normalizer-3.4.2-cp311-cp311-musllinux_1_2_ppc64le.whl", hash = "sha256:e70e990b2137b29dc5564715de1e12701815dacc1d056308e2b17e9095372a82", size = 155959, upload-time = "2025-05-02T08:32:24.993Z" },
    { url = "https://files.pythonhosted.org/packages/a2/2b/b964c6a2fda88611a1fe3d4c400d39c66a42d6c169c924818c848f922415/charset_normalizer-3.4.2-cp311-cp311-musllinux_1_2_s390x.whl", hash = "sha256:0c8c57f84ccfc871a48a47321cfa49ae1df56cd1d965a09abe84066f6853b9c0", size = 153030, upload-time = "2025-05-02T08:32:26.435Z" },
    { url = "https://files.pythonhosted.org/packages/59/2e/d3b9811db26a5ebf444bc0fa4f4be5aa6d76fc6e1c0fd537b16c14e849b6/charset_normalizer-3.4.2-cp311-cp311-musllinux_1_2_x86_64.whl", hash = "sha256:6b66f92b17849b85cad91259efc341dce9c1af48e2173bf38a85c6329f1033e5", size = 148015, upload-time = "2025-05-02T08:32:28.376Z" },
    { url = "https://files.pythonhosted.org/packages/90/07/c5fd7c11eafd561bb51220d600a788f1c8d77c5eef37ee49454cc5c35575/charset_normalizer-3.4.2-cp311-cp311-win32.whl", hash = "sha256:daac4765328a919a805fa5e2720f3e94767abd632ae410a9062dff5412bae65a", size = 98106, upload-time = "2025-05-02T08:32:30.281Z" },
    { url = "https://files.pythonhosted.org/packages/a8/05/5e33dbef7e2f773d672b6d79f10ec633d4a71cd96db6673625838a4fd532/charset_normalizer-3.4.2-cp311-cp311-win_amd64.whl", hash = "sha256:e53efc7c7cee4c1e70661e2e112ca46a575f90ed9ae3fef200f2a25e954f4b28", size = 105402, upload-time = "2025-05-02T08:32:32.191Z" },
    { url = "https://files.pythonhosted.org/packages/d7/a4/37f4d6035c89cac7930395a35cc0f1b872e652eaafb76a6075943754f095/charset_normalizer-3.4.2-cp312-cp312-macosx_10_13_universal2.whl", hash = "sha256:0c29de6a1a95f24b9a1aa7aefd27d2487263f00dfd55a77719b530788f75cff7", size = 199936, upload-time = "2025-05-02T08:32:33.712Z" },
    { url = "https://files.pythonhosted.org/packages/ee/8a/1a5e33b73e0d9287274f899d967907cd0bf9c343e651755d9307e0dbf2b3/charset_normalizer-3.4.2-cp312-cp312-manylinux_2_17_aarch64.manylinux2014_aarch64.whl", hash = "sha256:cddf7bd982eaa998934a91f69d182aec997c6c468898efe6679af88283b498d3", size = 143790, upload-time = "2025-05-02T08:32:35.768Z" },
    { url = "https://files.pythonhosted.org/packages/66/52/59521f1d8e6ab1482164fa21409c5ef44da3e9f653c13ba71becdd98dec3/charset_normalizer-3.4.2-cp312-cp312-manylinux_2_17_ppc64le.manylinux2014_ppc64le.whl", hash = "sha256:fcbe676a55d7445b22c10967bceaaf0ee69407fbe0ece4d032b6eb8d4565982a", size = 153924, upload-time = "2025-05-02T08:32:37.284Z" },
    { url = "https://files.pythonhosted.org/packages/86/2d/fb55fdf41964ec782febbf33cb64be480a6b8f16ded2dbe8db27a405c09f/charset_normalizer-3.4.2-cp312-cp312-manylinux_2_17_s390x.manylinux2014_s390x.whl", hash = "sha256:d41c4d287cfc69060fa91cae9683eacffad989f1a10811995fa309df656ec214", size = 146626, upload-time = "2025-05-02T08:32:38.803Z" },
    { url = "https://files.pythonhosted.org/packages/8c/73/6ede2ec59bce19b3edf4209d70004253ec5f4e319f9a2e3f2f15601ed5f7/charset_normalizer-3.4.2-cp312-cp312-manylinux_2_17_x86_64.manylinux2014_x86_64.whl", hash = "sha256:4e594135de17ab3866138f496755f302b72157d115086d100c3f19370839dd3a", size = 148567, upload-time = "2025-05-02T08:32:40.251Z" },
    { url = "https://files.pythonhosted.org/packages/09/14/957d03c6dc343c04904530b6bef4e5efae5ec7d7990a7cbb868e4595ee30/charset_normalizer-3.4.2-cp312-cp312-manylinux_2_5_i686.manylinux1_i686.manylinux_2_17_i686.manylinux2014_i686.whl", hash = "sha256:cf713fe9a71ef6fd5adf7a79670135081cd4431c2943864757f0fa3a65b1fafd", size = 150957, upload-time = "2025-05-02T08:32:41.705Z" },
    { url = "https://files.pythonhosted.org/packages/0d/c8/8174d0e5c10ccebdcb1b53cc959591c4c722a3ad92461a273e86b9f5a302/charset_normalizer-3.4.2-cp312-cp312-musllinux_1_2_aarch64.whl", hash = "sha256:a370b3e078e418187da8c3674eddb9d983ec09445c99a3a263c2011993522981", size = 145408, upload-time = "2025-05-02T08:32:43.709Z" },
    { url = "https://files.pythonhosted.org/packages/58/aa/8904b84bc8084ac19dc52feb4f5952c6df03ffb460a887b42615ee1382e8/charset_normalizer-3.4.2-cp312-cp312-musllinux_1_2_i686.whl", hash = "sha256:a955b438e62efdf7e0b7b52a64dc5c3396e2634baa62471768a64bc2adb73d5c", size = 153399, upload-time = "2025-05-02T08:32:46.197Z" },
    { url = "https://files.pythonhosted.org/packages/c2/26/89ee1f0e264d201cb65cf054aca6038c03b1a0c6b4ae998070392a3ce605/charset_normalizer-3.4.2-cp312-cp312-musllinux_1_2_ppc64le.whl", hash = "sha256:7222ffd5e4de8e57e03ce2cef95a4c43c98fcb72ad86909abdfc2c17d227fc1b", size = 156815, upload-time = "2025-05-02T08:32:48.105Z" },
    { url = "https://files.pythonhosted.org/packages/fd/07/68e95b4b345bad3dbbd3a8681737b4338ff2c9df29856a6d6d23ac4c73cb/charset_normalizer-3.4.2-cp312-cp312-musllinux_1_2_s390x.whl", hash = "sha256:bee093bf902e1d8fc0ac143c88902c3dfc8941f7ea1d6a8dd2bcb786d33db03d", size = 154537, upload-time = "2025-05-02T08:32:49.719Z" },
    { url = "https://files.pythonhosted.org/packages/77/1a/5eefc0ce04affb98af07bc05f3bac9094513c0e23b0562d64af46a06aae4/charset_normalizer-3.4.2-cp312-cp312-musllinux_1_2_x86_64.whl", hash = "sha256:dedb8adb91d11846ee08bec4c8236c8549ac721c245678282dcb06b221aab59f", size = 149565, upload-time = "2025-05-02T08:32:51.404Z" },
    { url = "https://files.pythonhosted.org/packages/37/a0/2410e5e6032a174c95e0806b1a6585eb21e12f445ebe239fac441995226a/charset_normalizer-3.4.2-cp312-cp312-win32.whl", hash = "sha256:db4c7bf0e07fc3b7d89ac2a5880a6a8062056801b83ff56d8464b70f65482b6c", size = 98357, upload-time = "2025-05-02T08:32:53.079Z" },
    { url = "https://files.pythonhosted.org/packages/6c/4f/c02d5c493967af3eda9c771ad4d2bbc8df6f99ddbeb37ceea6e8716a32bc/charset_normalizer-3.4.2-cp312-cp312-win_amd64.whl", hash = "sha256:5a9979887252a82fefd3d3ed2a8e3b937a7a809f65dcb1e068b090e165bbe99e", size = 105776, upload-time = "2025-05-02T08:32:54.573Z" },
    { url = "https://files.pythonhosted.org/packages/ea/12/a93df3366ed32db1d907d7593a94f1fe6293903e3e92967bebd6950ed12c/charset_normalizer-3.4.2-cp313-cp313-macosx_10_13_universal2.whl", hash = "sha256:926ca93accd5d36ccdabd803392ddc3e03e6d4cd1cf17deff3b989ab8e9dbcf0", size = 199622, upload-time = "2025-05-02T08:32:56.363Z" },
    { url = "https://files.pythonhosted.org/packages/04/93/bf204e6f344c39d9937d3c13c8cd5bbfc266472e51fc8c07cb7f64fcd2de/charset_normalizer-3.4.2-cp313-cp313-manylinux_2_17_aarch64.manylinux2014_aarch64.whl", hash = "sha256:eba9904b0f38a143592d9fc0e19e2df0fa2e41c3c3745554761c5f6447eedabf", size = 143435, upload-time = "2025-05-02T08:32:58.551Z" },
    { url = "https://files.pythonhosted.org/packages/22/2a/ea8a2095b0bafa6c5b5a55ffdc2f924455233ee7b91c69b7edfcc9e02284/charset_normalizer-3.4.2-cp313-cp313-manylinux_2_17_ppc64le.manylinux2014_ppc64le.whl", hash = "sha256:3fddb7e2c84ac87ac3a947cb4e66d143ca5863ef48e4a5ecb83bd48619e4634e", size = 153653, upload-time = "2025-05-02T08:33:00.342Z" },
    { url = "https://files.pythonhosted.org/packages/b6/57/1b090ff183d13cef485dfbe272e2fe57622a76694061353c59da52c9a659/charset_normalizer-3.4.2-cp313-cp313-manylinux_2_17_s390x.manylinux2014_s390x.whl", hash = "sha256:98f862da73774290f251b9df8d11161b6cf25b599a66baf087c1ffe340e9bfd1", size = 146231, upload-time = "2025-05-02T08:33:02.081Z" },
    { url = "https://files.pythonhosted.org/packages/e2/28/ffc026b26f441fc67bd21ab7f03b313ab3fe46714a14b516f931abe1a2d8/charset_normalizer-3.4.2-cp313-cp313-manylinux_2_17_x86_64.manylinux2014_x86_64.whl", hash = "sha256:6c9379d65defcab82d07b2a9dfbfc2e95bc8fe0ebb1b176a3190230a3ef0e07c", size = 148243, upload-time = "2025-05-02T08:33:04.063Z" },
    { url = "https://files.pythonhosted.org/packages/c0/0f/9abe9bd191629c33e69e47c6ef45ef99773320e9ad8e9cb08b8ab4a8d4cb/charset_normalizer-3.4.2-cp313-cp313-manylinux_2_5_i686.manylinux1_i686.manylinux_2_17_i686.manylinux2014_i686.whl", hash = "sha256:e635b87f01ebc977342e2697d05b56632f5f879a4f15955dfe8cef2448b51691", size = 150442, upload-time = "2025-05-02T08:33:06.418Z" },
    { url = "https://files.pythonhosted.org/packages/67/7c/a123bbcedca91d5916c056407f89a7f5e8fdfce12ba825d7d6b9954a1a3c/charset_normalizer-3.4.2-cp313-cp313-musllinux_1_2_aarch64.whl", hash = "sha256:1c95a1e2902a8b722868587c0e1184ad5c55631de5afc0eb96bc4b0d738092c0", size = 145147, upload-time = "2025-05-02T08:33:08.183Z" },
    { url = "https://files.pythonhosted.org/packages/ec/fe/1ac556fa4899d967b83e9893788e86b6af4d83e4726511eaaad035e36595/charset_normalizer-3.4.2-cp313-cp313-musllinux_1_2_i686.whl", hash = "sha256:ef8de666d6179b009dce7bcb2ad4c4a779f113f12caf8dc77f0162c29d20490b", size = 153057, upload-time = "2025-05-02T08:33:09.986Z" },
    { url = "https://files.pythonhosted.org/packages/2b/ff/acfc0b0a70b19e3e54febdd5301a98b72fa07635e56f24f60502e954c461/charset_normalizer-3.4.2-cp313-cp313-musllinux_1_2_ppc64le.whl", hash = "sha256:32fc0341d72e0f73f80acb0a2c94216bd704f4f0bce10aedea38f30502b271ff", size = 156454, upload-time = "2025-05-02T08:33:11.814Z" },
    { url = "https://files.pythonhosted.org/packages/92/08/95b458ce9c740d0645feb0e96cea1f5ec946ea9c580a94adfe0b617f3573/charset_normalizer-3.4.2-cp313-cp313-musllinux_1_2_s390x.whl", hash = "sha256:289200a18fa698949d2b39c671c2cc7a24d44096784e76614899a7ccf2574b7b", size = 154174, upload-time = "2025-05-02T08:33:13.707Z" },
    { url = "https://files.pythonhosted.org/packages/78/be/8392efc43487ac051eee6c36d5fbd63032d78f7728cb37aebcc98191f1ff/charset_normalizer-3.4.2-cp313-cp313-musllinux_1_2_x86_64.whl", hash = "sha256:4a476b06fbcf359ad25d34a057b7219281286ae2477cc5ff5e3f70a246971148", size = 149166, upload-time = "2025-05-02T08:33:15.458Z" },
    { url = "https://files.pythonhosted.org/packages/44/96/392abd49b094d30b91d9fbda6a69519e95802250b777841cf3bda8fe136c/charset_normalizer-3.4.2-cp313-cp313-win32.whl", hash = "sha256:aaeeb6a479c7667fbe1099af9617c83aaca22182d6cf8c53966491a0f1b7ffb7", size = 98064, upload-time = "2025-05-02T08:33:17.06Z" },
    { url = "https://files.pythonhosted.org/packages/e9/b0/0200da600134e001d91851ddc797809e2fe0ea72de90e09bec5a2fbdaccb/charset_normalizer-3.4.2-cp313-cp313-win_amd64.whl", hash = "sha256:aa6af9e7d59f9c12b33ae4e9450619cf2488e2bbe9b44030905877f0b2324980", size = 105641, upload-time = "2025-05-02T08:33:18.753Z" },
    { url = "https://files.pythonhosted.org/packages/20/94/c5790835a017658cbfabd07f3bfb549140c3ac458cfc196323996b10095a/charset_normalizer-3.4.2-py3-none-any.whl", hash = "sha256:7f56930ab0abd1c45cd15be65cc741c28b1c9a34876ce8c17a2fa107810c0af0", size = 52626, upload-time = "2025-05-02T08:34:40.053Z" },
]

[[package]]
name = "click"
version = "8.2.1"
source = { registry = "https://pypi.org/simple" }
dependencies = [
    { name = "colorama", marker = "sys_platform == 'win32'" },
]
sdist = { url = "https://files.pythonhosted.org/packages/60/6c/8ca2efa64cf75a977a0d7fac081354553ebe483345c734fb6b6515d96bbc/click-8.2.1.tar.gz", hash = "sha256:27c491cc05d968d271d5a1db13e3b5a184636d9d930f148c50b038f0d0646202", size = 286342, upload-time = "2025-05-20T23:19:49.832Z" }
wheels = [
    { url = "https://files.pythonhosted.org/packages/85/32/10bb5764d90a8eee674e9dc6f4db6a0ab47c8c4d0d83c27f7c39ac415a4d/click-8.2.1-py3-none-any.whl", hash = "sha256:61a3265b914e850b85317d0b3109c7f8cd35a670f963866005d6ef1d5175a12b", size = 102215, upload-time = "2025-05-20T23:19:47.796Z" },
]

[[package]]
name = "code-puppy"
<<<<<<< HEAD
version = "0.0.37"
=======
version = "0.0.42"
>>>>>>> 40b42e58
source = { editable = "." }
dependencies = [
    { name = "bs4" },
    { name = "httpx" },
    { name = "httpx-limiter" },
    { name = "logfire" },
    { name = "pathspec" },
    { name = "prompt-toolkit" },
    { name = "pydantic" },
    { name = "pydantic-ai" },
    { name = "pytest-cov" },
    { name = "python-dotenv" },
    { name = "rich" },
    { name = "ruff" },
]

[package.metadata]
requires-dist = [
    { name = "bs4", specifier = ">=0.0.2" },
    { name = "httpx", specifier = ">=0.24.1" },
    { name = "httpx-limiter", specifier = ">=0.3.0" },
    { name = "logfire", specifier = ">=0.7.1" },
    { name = "pathspec", specifier = ">=0.11.0" },
    { name = "prompt-toolkit", specifier = ">=3.0.38" },
    { name = "pydantic", specifier = ">=2.4.0" },
    { name = "pydantic-ai", specifier = ">=0.1.0" },
    { name = "pytest-cov", specifier = ">=6.1.1" },
    { name = "python-dotenv", specifier = ">=1.0.0" },
    { name = "rich", specifier = ">=13.4.2" },
    { name = "ruff", specifier = ">=0.11.11" },
]

[[package]]
name = "cohere"
version = "5.15.0"
source = { registry = "https://pypi.org/simple" }
dependencies = [
    { name = "fastavro" },
    { name = "httpx" },
    { name = "httpx-sse" },
    { name = "pydantic" },
    { name = "pydantic-core" },
    { name = "requests" },
    { name = "tokenizers" },
    { name = "types-requests" },
    { name = "typing-extensions" },
]
sdist = { url = "https://files.pythonhosted.org/packages/a1/33/69c7d1b25a20eafef4197a1444c7f87d5241e936194e54876ea8996157e6/cohere-5.15.0.tar.gz", hash = "sha256:e802d4718ddb0bb655654382ebbce002756a3800faac30296cde7f1bdc6ff2cc", size = 135021, upload-time = "2025-04-15T13:39:51.404Z" }
wheels = [
    { url = "https://files.pythonhosted.org/packages/c7/87/94694db7fe6df979fbc03286eaabdfa98f1c8fa532960e5afdf965e10960/cohere-5.15.0-py3-none-any.whl", hash = "sha256:22ff867c2a6f2fc2b585360c6072f584f11f275ef6d9242bac24e0fa2df1dfb5", size = 259522, upload-time = "2025-04-15T13:39:49.498Z" },
]

[[package]]
name = "colorama"
version = "0.4.6"
source = { registry = "https://pypi.org/simple" }
sdist = { url = "https://files.pythonhosted.org/packages/d8/53/6f443c9a4a8358a93a6792e2acffb9d9d5cb0a5cfd8802644b7b1c9a02e4/colorama-0.4.6.tar.gz", hash = "sha256:08695f5cb7ed6e0531a20572697297273c47b8cae5a63ffc6d6ed5c201be6e44", size = 27697, upload-time = "2022-10-25T02:36:22.414Z" }
wheels = [
    { url = "https://files.pythonhosted.org/packages/d1/d6/3965ed04c63042e047cb6a3e6ed1a63a35087b6a609aa3a15ed8ac56c221/colorama-0.4.6-py2.py3-none-any.whl", hash = "sha256:4f1d9991f5acc0ca119f9d443620b77f9d6b33703e51011c16baf57afb285fc6", size = 25335, upload-time = "2022-10-25T02:36:20.889Z" },
]

[[package]]
name = "coverage"
version = "7.8.2"
source = { registry = "https://pypi.org/simple" }
sdist = { url = "https://files.pythonhosted.org/packages/ba/07/998afa4a0ecdf9b1981ae05415dad2d4e7716e1b1f00abbd91691ac09ac9/coverage-7.8.2.tar.gz", hash = "sha256:a886d531373a1f6ff9fad2a2ba4a045b68467b779ae729ee0b3b10ac20033b27", size = 812759, upload-time = "2025-05-23T11:39:57.856Z" }
wheels = [
    { url = "https://files.pythonhosted.org/packages/26/6b/7dd06399a5c0b81007e3a6af0395cd60e6a30f959f8d407d3ee04642e896/coverage-7.8.2-cp310-cp310-macosx_10_9_x86_64.whl", hash = "sha256:bd8ec21e1443fd7a447881332f7ce9d35b8fbd2849e761bb290b584535636b0a", size = 211573, upload-time = "2025-05-23T11:37:47.207Z" },
    { url = "https://files.pythonhosted.org/packages/f0/df/2b24090820a0bac1412955fb1a4dade6bc3b8dcef7b899c277ffaf16916d/coverage-7.8.2-cp310-cp310-macosx_11_0_arm64.whl", hash = "sha256:4c26c2396674816deaeae7ded0e2b42c26537280f8fe313335858ffff35019be", size = 212006, upload-time = "2025-05-23T11:37:50.289Z" },
    { url = "https://files.pythonhosted.org/packages/c5/c4/e4e3b998e116625562a872a342419652fa6ca73f464d9faf9f52f1aff427/coverage-7.8.2-cp310-cp310-manylinux_2_17_aarch64.manylinux2014_aarch64.whl", hash = "sha256:1aec326ed237e5880bfe69ad41616d333712c7937bcefc1343145e972938f9b3", size = 241128, upload-time = "2025-05-23T11:37:52.229Z" },
    { url = "https://files.pythonhosted.org/packages/b1/67/b28904afea3e87a895da850ba587439a61699bf4b73d04d0dfd99bbd33b4/coverage-7.8.2-cp310-cp310-manylinux_2_5_i686.manylinux1_i686.manylinux_2_17_i686.manylinux2014_i686.whl", hash = "sha256:5e818796f71702d7a13e50c70de2a1924f729228580bcba1607cccf32eea46e6", size = 239026, upload-time = "2025-05-23T11:37:53.846Z" },
    { url = "https://files.pythonhosted.org/packages/8c/0f/47bf7c5630d81bc2cd52b9e13043685dbb7c79372a7f5857279cc442b37c/coverage-7.8.2-cp310-cp310-manylinux_2_5_x86_64.manylinux1_x86_64.manylinux_2_17_x86_64.manylinux2014_x86_64.whl", hash = "sha256:546e537d9e24efc765c9c891328f30f826e3e4808e31f5d0f87c4ba12bbd1622", size = 240172, upload-time = "2025-05-23T11:37:55.711Z" },
    { url = "https://files.pythonhosted.org/packages/ba/38/af3eb9d36d85abc881f5aaecf8209383dbe0fa4cac2d804c55d05c51cb04/coverage-7.8.2-cp310-cp310-musllinux_1_2_aarch64.whl", hash = "sha256:ab9b09a2349f58e73f8ebc06fac546dd623e23b063e5398343c5270072e3201c", size = 240086, upload-time = "2025-05-23T11:37:57.724Z" },
    { url = "https://files.pythonhosted.org/packages/9e/64/c40c27c2573adeba0fe16faf39a8aa57368a1f2148865d6bb24c67eadb41/coverage-7.8.2-cp310-cp310-musllinux_1_2_i686.whl", hash = "sha256:fd51355ab8a372d89fb0e6a31719e825cf8df8b6724bee942fb5b92c3f016ba3", size = 238792, upload-time = "2025-05-23T11:37:59.737Z" },
    { url = "https://files.pythonhosted.org/packages/8e/ab/b7c85146f15457671c1412afca7c25a5696d7625e7158002aa017e2d7e3c/coverage-7.8.2-cp310-cp310-musllinux_1_2_x86_64.whl", hash = "sha256:0774df1e093acb6c9e4d58bce7f86656aeed6c132a16e2337692c12786b32404", size = 239096, upload-time = "2025-05-23T11:38:01.693Z" },
    { url = "https://files.pythonhosted.org/packages/d3/50/9446dad1310905fb1dc284d60d4320a5b25d4e3e33f9ea08b8d36e244e23/coverage-7.8.2-cp310-cp310-win32.whl", hash = "sha256:00f2e2f2e37f47e5f54423aeefd6c32a7dbcedc033fcd3928a4f4948e8b96af7", size = 214144, upload-time = "2025-05-23T11:38:03.68Z" },
    { url = "https://files.pythonhosted.org/packages/23/ed/792e66ad7b8b0df757db8d47af0c23659cdb5a65ef7ace8b111cacdbee89/coverage-7.8.2-cp310-cp310-win_amd64.whl", hash = "sha256:145b07bea229821d51811bf15eeab346c236d523838eda395ea969d120d13347", size = 215043, upload-time = "2025-05-23T11:38:05.217Z" },
    { url = "https://files.pythonhosted.org/packages/6a/4d/1ff618ee9f134d0de5cc1661582c21a65e06823f41caf801aadf18811a8e/coverage-7.8.2-cp311-cp311-macosx_10_9_x86_64.whl", hash = "sha256:b99058eef42e6a8dcd135afb068b3d53aff3921ce699e127602efff9956457a9", size = 211692, upload-time = "2025-05-23T11:38:08.485Z" },
    { url = "https://files.pythonhosted.org/packages/96/fa/c3c1b476de96f2bc7a8ca01a9f1fcb51c01c6b60a9d2c3e66194b2bdb4af/coverage-7.8.2-cp311-cp311-macosx_11_0_arm64.whl", hash = "sha256:5feb7f2c3e6ea94d3b877def0270dff0947b8d8c04cfa34a17be0a4dc1836879", size = 212115, upload-time = "2025-05-23T11:38:09.989Z" },
    { url = "https://files.pythonhosted.org/packages/f7/c2/5414c5a1b286c0f3881ae5adb49be1854ac5b7e99011501f81c8c1453065/coverage-7.8.2-cp311-cp311-manylinux_2_17_aarch64.manylinux2014_aarch64.whl", hash = "sha256:670a13249b957bb9050fab12d86acef7bf8f6a879b9d1a883799276e0d4c674a", size = 244740, upload-time = "2025-05-23T11:38:11.947Z" },
    { url = "https://files.pythonhosted.org/packages/cd/46/1ae01912dfb06a642ef3dd9cf38ed4996fda8fe884dab8952da616f81a2b/coverage-7.8.2-cp311-cp311-manylinux_2_5_i686.manylinux1_i686.manylinux_2_17_i686.manylinux2014_i686.whl", hash = "sha256:0bdc8bf760459a4a4187b452213e04d039990211f98644c7292adf1e471162b5", size = 242429, upload-time = "2025-05-23T11:38:13.955Z" },
    { url = "https://files.pythonhosted.org/packages/06/58/38c676aec594bfe2a87c7683942e5a30224791d8df99bcc8439fde140377/coverage-7.8.2-cp311-cp311-manylinux_2_5_x86_64.manylinux1_x86_64.manylinux_2_17_x86_64.manylinux2014_x86_64.whl", hash = "sha256:07a989c867986c2a75f158f03fdb413128aad29aca9d4dbce5fc755672d96f11", size = 244218, upload-time = "2025-05-23T11:38:15.631Z" },
    { url = "https://files.pythonhosted.org/packages/80/0c/95b1023e881ce45006d9abc250f76c6cdab7134a1c182d9713878dfefcb2/coverage-7.8.2-cp311-cp311-musllinux_1_2_aarch64.whl", hash = "sha256:2db10dedeb619a771ef0e2949ccba7b75e33905de959c2643a4607bef2f3fb3a", size = 243865, upload-time = "2025-05-23T11:38:17.622Z" },
    { url = "https://files.pythonhosted.org/packages/57/37/0ae95989285a39e0839c959fe854a3ae46c06610439350d1ab860bf020ac/coverage-7.8.2-cp311-cp311-musllinux_1_2_i686.whl", hash = "sha256:e6ea7dba4e92926b7b5f0990634b78ea02f208d04af520c73a7c876d5a8d36cb", size = 242038, upload-time = "2025-05-23T11:38:19.966Z" },
    { url = "https://files.pythonhosted.org/packages/4d/82/40e55f7c0eb5e97cc62cbd9d0746fd24e8caf57be5a408b87529416e0c70/coverage-7.8.2-cp311-cp311-musllinux_1_2_x86_64.whl", hash = "sha256:ef2f22795a7aca99fc3c84393a55a53dd18ab8c93fb431004e4d8f0774150f54", size = 242567, upload-time = "2025-05-23T11:38:21.912Z" },
    { url = "https://files.pythonhosted.org/packages/f9/35/66a51adc273433a253989f0d9cc7aa6bcdb4855382cf0858200afe578861/coverage-7.8.2-cp311-cp311-win32.whl", hash = "sha256:641988828bc18a6368fe72355df5f1703e44411adbe49bba5644b941ce6f2e3a", size = 214194, upload-time = "2025-05-23T11:38:23.571Z" },
    { url = "https://files.pythonhosted.org/packages/f6/8f/a543121f9f5f150eae092b08428cb4e6b6d2d134152c3357b77659d2a605/coverage-7.8.2-cp311-cp311-win_amd64.whl", hash = "sha256:8ab4a51cb39dc1933ba627e0875046d150e88478dbe22ce145a68393e9652975", size = 215109, upload-time = "2025-05-23T11:38:25.137Z" },
    { url = "https://files.pythonhosted.org/packages/77/65/6cc84b68d4f35186463cd7ab1da1169e9abb59870c0f6a57ea6aba95f861/coverage-7.8.2-cp311-cp311-win_arm64.whl", hash = "sha256:8966a821e2083c74d88cca5b7dcccc0a3a888a596a04c0b9668a891de3a0cc53", size = 213521, upload-time = "2025-05-23T11:38:27.123Z" },
    { url = "https://files.pythonhosted.org/packages/8d/2a/1da1ada2e3044fcd4a3254fb3576e160b8fe5b36d705c8a31f793423f763/coverage-7.8.2-cp312-cp312-macosx_10_13_x86_64.whl", hash = "sha256:e2f6fe3654468d061942591aef56686131335b7a8325684eda85dacdf311356c", size = 211876, upload-time = "2025-05-23T11:38:29.01Z" },
    { url = "https://files.pythonhosted.org/packages/70/e9/3d715ffd5b6b17a8be80cd14a8917a002530a99943cc1939ad5bb2aa74b9/coverage-7.8.2-cp312-cp312-macosx_11_0_arm64.whl", hash = "sha256:76090fab50610798cc05241bf83b603477c40ee87acd358b66196ab0ca44ffa1", size = 212130, upload-time = "2025-05-23T11:38:30.675Z" },
    { url = "https://files.pythonhosted.org/packages/a0/02/fdce62bb3c21649abfd91fbdcf041fb99be0d728ff00f3f9d54d97ed683e/coverage-7.8.2-cp312-cp312-manylinux_2_17_aarch64.manylinux2014_aarch64.whl", hash = "sha256:2bd0a0a5054be160777a7920b731a0570284db5142abaaf81bcbb282b8d99279", size = 246176, upload-time = "2025-05-23T11:38:32.395Z" },
    { url = "https://files.pythonhosted.org/packages/a7/52/decbbed61e03b6ffe85cd0fea360a5e04a5a98a7423f292aae62423b8557/coverage-7.8.2-cp312-cp312-manylinux_2_5_i686.manylinux1_i686.manylinux_2_17_i686.manylinux2014_i686.whl", hash = "sha256:da23ce9a3d356d0affe9c7036030b5c8f14556bd970c9b224f9c8205505e3b99", size = 243068, upload-time = "2025-05-23T11:38:33.989Z" },
    { url = "https://files.pythonhosted.org/packages/38/6c/d0e9c0cce18faef79a52778219a3c6ee8e336437da8eddd4ab3dbd8fadff/coverage-7.8.2-cp312-cp312-manylinux_2_5_x86_64.manylinux1_x86_64.manylinux_2_17_x86_64.manylinux2014_x86_64.whl", hash = "sha256:c9392773cffeb8d7e042a7b15b82a414011e9d2b5fdbbd3f7e6a6b17d5e21b20", size = 245328, upload-time = "2025-05-23T11:38:35.568Z" },
    { url = "https://files.pythonhosted.org/packages/f0/70/f703b553a2f6b6c70568c7e398ed0789d47f953d67fbba36a327714a7bca/coverage-7.8.2-cp312-cp312-musllinux_1_2_aarch64.whl", hash = "sha256:876cbfd0b09ce09d81585d266c07a32657beb3eaec896f39484b631555be0fe2", size = 245099, upload-time = "2025-05-23T11:38:37.627Z" },
    { url = "https://files.pythonhosted.org/packages/ec/fb/4cbb370dedae78460c3aacbdad9d249e853f3bc4ce5ff0e02b1983d03044/coverage-7.8.2-cp312-cp312-musllinux_1_2_i686.whl", hash = "sha256:3da9b771c98977a13fbc3830f6caa85cae6c9c83911d24cb2d218e9394259c57", size = 243314, upload-time = "2025-05-23T11:38:39.238Z" },
    { url = "https://files.pythonhosted.org/packages/39/9f/1afbb2cb9c8699b8bc38afdce00a3b4644904e6a38c7bf9005386c9305ec/coverage-7.8.2-cp312-cp312-musllinux_1_2_x86_64.whl", hash = "sha256:9a990f6510b3292686713bfef26d0049cd63b9c7bb17e0864f133cbfd2e6167f", size = 244489, upload-time = "2025-05-23T11:38:40.845Z" },
    { url = "https://files.pythonhosted.org/packages/79/fa/f3e7ec7d220bff14aba7a4786ae47043770cbdceeea1803083059c878837/coverage-7.8.2-cp312-cp312-win32.whl", hash = "sha256:bf8111cddd0f2b54d34e96613e7fbdd59a673f0cf5574b61134ae75b6f5a33b8", size = 214366, upload-time = "2025-05-23T11:38:43.551Z" },
    { url = "https://files.pythonhosted.org/packages/54/aa/9cbeade19b7e8e853e7ffc261df885d66bf3a782c71cba06c17df271f9e6/coverage-7.8.2-cp312-cp312-win_amd64.whl", hash = "sha256:86a323a275e9e44cdf228af9b71c5030861d4d2610886ab920d9945672a81223", size = 215165, upload-time = "2025-05-23T11:38:45.148Z" },
    { url = "https://files.pythonhosted.org/packages/c4/73/e2528bf1237d2448f882bbebaec5c3500ef07301816c5c63464b9da4d88a/coverage-7.8.2-cp312-cp312-win_arm64.whl", hash = "sha256:820157de3a589e992689ffcda8639fbabb313b323d26388d02e154164c57b07f", size = 213548, upload-time = "2025-05-23T11:38:46.74Z" },
    { url = "https://files.pythonhosted.org/packages/1a/93/eb6400a745ad3b265bac36e8077fdffcf0268bdbbb6c02b7220b624c9b31/coverage-7.8.2-cp313-cp313-macosx_10_13_x86_64.whl", hash = "sha256:ea561010914ec1c26ab4188aef8b1567272ef6de096312716f90e5baa79ef8ca", size = 211898, upload-time = "2025-05-23T11:38:49.066Z" },
    { url = "https://files.pythonhosted.org/packages/1b/7c/bdbf113f92683024406a1cd226a199e4200a2001fc85d6a6e7e299e60253/coverage-7.8.2-cp313-cp313-macosx_11_0_arm64.whl", hash = "sha256:cb86337a4fcdd0e598ff2caeb513ac604d2f3da6d53df2c8e368e07ee38e277d", size = 212171, upload-time = "2025-05-23T11:38:51.207Z" },
    { url = "https://files.pythonhosted.org/packages/91/22/594513f9541a6b88eb0dba4d5da7d71596dadef6b17a12dc2c0e859818a9/coverage-7.8.2-cp313-cp313-manylinux_2_17_aarch64.manylinux2014_aarch64.whl", hash = "sha256:26a4636ddb666971345541b59899e969f3b301143dd86b0ddbb570bd591f1e85", size = 245564, upload-time = "2025-05-23T11:38:52.857Z" },
    { url = "https://files.pythonhosted.org/packages/1f/f4/2860fd6abeebd9f2efcfe0fd376226938f22afc80c1943f363cd3c28421f/coverage-7.8.2-cp313-cp313-manylinux_2_5_i686.manylinux1_i686.manylinux_2_17_i686.manylinux2014_i686.whl", hash = "sha256:5040536cf9b13fb033f76bcb5e1e5cb3b57c4807fef37db9e0ed129c6a094257", size = 242719, upload-time = "2025-05-23T11:38:54.529Z" },
    { url = "https://files.pythonhosted.org/packages/89/60/f5f50f61b6332451520e6cdc2401700c48310c64bc2dd34027a47d6ab4ca/coverage-7.8.2-cp313-cp313-manylinux_2_5_x86_64.manylinux1_x86_64.manylinux_2_17_x86_64.manylinux2014_x86_64.whl", hash = "sha256:dc67994df9bcd7e0150a47ef41278b9e0a0ea187caba72414b71dc590b99a108", size = 244634, upload-time = "2025-05-23T11:38:57.326Z" },
    { url = "https://files.pythonhosted.org/packages/3b/70/7f4e919039ab7d944276c446b603eea84da29ebcf20984fb1fdf6e602028/coverage-7.8.2-cp313-cp313-musllinux_1_2_aarch64.whl", hash = "sha256:6e6c86888fd076d9e0fe848af0a2142bf606044dc5ceee0aa9eddb56e26895a0", size = 244824, upload-time = "2025-05-23T11:38:59.421Z" },
    { url = "https://files.pythonhosted.org/packages/26/45/36297a4c0cea4de2b2c442fe32f60c3991056c59cdc3cdd5346fbb995c97/coverage-7.8.2-cp313-cp313-musllinux_1_2_i686.whl", hash = "sha256:684ca9f58119b8e26bef860db33524ae0365601492e86ba0b71d513f525e7050", size = 242872, upload-time = "2025-05-23T11:39:01.049Z" },
    { url = "https://files.pythonhosted.org/packages/a4/71/e041f1b9420f7b786b1367fa2a375703889ef376e0d48de9f5723fb35f11/coverage-7.8.2-cp313-cp313-musllinux_1_2_x86_64.whl", hash = "sha256:8165584ddedb49204c4e18da083913bdf6a982bfb558632a79bdaadcdafd0d48", size = 244179, upload-time = "2025-05-23T11:39:02.709Z" },
    { url = "https://files.pythonhosted.org/packages/bd/db/3c2bf49bdc9de76acf2491fc03130c4ffc51469ce2f6889d2640eb563d77/coverage-7.8.2-cp313-cp313-win32.whl", hash = "sha256:34759ee2c65362163699cc917bdb2a54114dd06d19bab860725f94ef45a3d9b7", size = 214393, upload-time = "2025-05-23T11:39:05.457Z" },
    { url = "https://files.pythonhosted.org/packages/c6/dc/947e75d47ebbb4b02d8babb1fad4ad381410d5bc9da7cfca80b7565ef401/coverage-7.8.2-cp313-cp313-win_amd64.whl", hash = "sha256:2f9bc608fbafaee40eb60a9a53dbfb90f53cc66d3d32c2849dc27cf5638a21e3", size = 215194, upload-time = "2025-05-23T11:39:07.171Z" },
    { url = "https://files.pythonhosted.org/packages/90/31/a980f7df8a37eaf0dc60f932507fda9656b3a03f0abf188474a0ea188d6d/coverage-7.8.2-cp313-cp313-win_arm64.whl", hash = "sha256:9fe449ee461a3b0c7105690419d0b0aba1232f4ff6d120a9e241e58a556733f7", size = 213580, upload-time = "2025-05-23T11:39:08.862Z" },
    { url = "https://files.pythonhosted.org/packages/8a/6a/25a37dd90f6c95f59355629417ebcb74e1c34e38bb1eddf6ca9b38b0fc53/coverage-7.8.2-cp313-cp313t-macosx_10_13_x86_64.whl", hash = "sha256:8369a7c8ef66bded2b6484053749ff220dbf83cba84f3398c84c51a6f748a008", size = 212734, upload-time = "2025-05-23T11:39:11.109Z" },
    { url = "https://files.pythonhosted.org/packages/36/8b/3a728b3118988725f40950931abb09cd7f43b3c740f4640a59f1db60e372/coverage-7.8.2-cp313-cp313t-macosx_11_0_arm64.whl", hash = "sha256:159b81df53a5fcbc7d45dae3adad554fdbde9829a994e15227b3f9d816d00b36", size = 212959, upload-time = "2025-05-23T11:39:12.751Z" },
    { url = "https://files.pythonhosted.org/packages/53/3c/212d94e6add3a3c3f412d664aee452045ca17a066def8b9421673e9482c4/coverage-7.8.2-cp313-cp313t-manylinux_2_17_aarch64.manylinux2014_aarch64.whl", hash = "sha256:e6fcbbd35a96192d042c691c9e0c49ef54bd7ed865846a3c9d624c30bb67ce46", size = 257024, upload-time = "2025-05-23T11:39:15.569Z" },
    { url = "https://files.pythonhosted.org/packages/a4/40/afc03f0883b1e51bbe804707aae62e29c4e8c8bbc365c75e3e4ddeee9ead/coverage-7.8.2-cp313-cp313t-manylinux_2_5_i686.manylinux1_i686.manylinux_2_17_i686.manylinux2014_i686.whl", hash = "sha256:05364b9cc82f138cc86128dc4e2e1251c2981a2218bfcd556fe6b0fbaa3501be", size = 252867, upload-time = "2025-05-23T11:39:17.64Z" },
    { url = "https://files.pythonhosted.org/packages/18/a2/3699190e927b9439c6ded4998941a3c1d6fa99e14cb28d8536729537e307/coverage-7.8.2-cp313-cp313t-manylinux_2_5_x86_64.manylinux1_x86_64.manylinux_2_17_x86_64.manylinux2014_x86_64.whl", hash = "sha256:46d532db4e5ff3979ce47d18e2fe8ecad283eeb7367726da0e5ef88e4fe64740", size = 255096, upload-time = "2025-05-23T11:39:19.328Z" },
    { url = "https://files.pythonhosted.org/packages/b4/06/16e3598b9466456b718eb3e789457d1a5b8bfb22e23b6e8bbc307df5daf0/coverage-7.8.2-cp313-cp313t-musllinux_1_2_aarch64.whl", hash = "sha256:4000a31c34932e7e4fa0381a3d6deb43dc0c8f458e3e7ea6502e6238e10be625", size = 256276, upload-time = "2025-05-23T11:39:21.077Z" },
    { url = "https://files.pythonhosted.org/packages/a7/d5/4b5a120d5d0223050a53d2783c049c311eea1709fa9de12d1c358e18b707/coverage-7.8.2-cp313-cp313t-musllinux_1_2_i686.whl", hash = "sha256:43ff5033d657cd51f83015c3b7a443287250dc14e69910577c3e03bd2e06f27b", size = 254478, upload-time = "2025-05-23T11:39:22.838Z" },
    { url = "https://files.pythonhosted.org/packages/ba/85/f9ecdb910ecdb282b121bfcaa32fa8ee8cbd7699f83330ee13ff9bbf1a85/coverage-7.8.2-cp313-cp313t-musllinux_1_2_x86_64.whl", hash = "sha256:94316e13f0981cbbba132c1f9f365cac1d26716aaac130866ca812006f662199", size = 255255, upload-time = "2025-05-23T11:39:24.644Z" },
    { url = "https://files.pythonhosted.org/packages/50/63/2d624ac7d7ccd4ebbd3c6a9eba9d7fc4491a1226071360d59dd84928ccb2/coverage-7.8.2-cp313-cp313t-win32.whl", hash = "sha256:3f5673888d3676d0a745c3d0e16da338c5eea300cb1f4ada9c872981265e76d8", size = 215109, upload-time = "2025-05-23T11:39:26.722Z" },
    { url = "https://files.pythonhosted.org/packages/22/5e/7053b71462e970e869111c1853afd642212568a350eba796deefdfbd0770/coverage-7.8.2-cp313-cp313t-win_amd64.whl", hash = "sha256:2c08b05ee8d7861e45dc5a2cc4195c8c66dca5ac613144eb6ebeaff2d502e73d", size = 216268, upload-time = "2025-05-23T11:39:28.429Z" },
    { url = "https://files.pythonhosted.org/packages/07/69/afa41aa34147655543dbe96994f8a246daf94b361ccf5edfd5df62ce066a/coverage-7.8.2-cp313-cp313t-win_arm64.whl", hash = "sha256:1e1448bb72b387755e1ff3ef1268a06617afd94188164960dba8d0245a46004b", size = 214071, upload-time = "2025-05-23T11:39:30.55Z" },
    { url = "https://files.pythonhosted.org/packages/69/2f/572b29496d8234e4a7773200dd835a0d32d9e171f2d974f3fe04a9dbc271/coverage-7.8.2-pp39.pp310.pp311-none-any.whl", hash = "sha256:ec455eedf3ba0bbdf8f5a570012617eb305c63cb9f03428d39bf544cb2b94837", size = 203636, upload-time = "2025-05-23T11:39:52.002Z" },
    { url = "https://files.pythonhosted.org/packages/a0/1a/0b9c32220ad694d66062f571cc5cedfa9997b64a591e8a500bb63de1bd40/coverage-7.8.2-py3-none-any.whl", hash = "sha256:726f32ee3713f7359696331a18daf0c3b3a70bb0ae71141b9d3c52be7c595e32", size = 203623, upload-time = "2025-05-23T11:39:53.846Z" },
]

[package.optional-dependencies]
toml = [
    { name = "tomli", marker = "python_full_version <= '3.11'" },
]

[[package]]
name = "deprecated"
version = "1.2.18"
source = { registry = "https://pypi.org/simple" }
dependencies = [
    { name = "wrapt" },
]
sdist = { url = "https://files.pythonhosted.org/packages/98/97/06afe62762c9a8a86af0cfb7bfdab22a43ad17138b07af5b1a58442690a2/deprecated-1.2.18.tar.gz", hash = "sha256:422b6f6d859da6f2ef57857761bfb392480502a64c3028ca9bbe86085d72115d", size = 2928744, upload-time = "2025-01-27T10:46:25.7Z" }
wheels = [
    { url = "https://files.pythonhosted.org/packages/6e/c6/ac0b6c1e2d138f1002bcf799d330bd6d85084fece321e662a14223794041/Deprecated-1.2.18-py2.py3-none-any.whl", hash = "sha256:bd5011788200372a32418f888e326a09ff80d0214bd961147cfed01b5c018eec", size = 9998, upload-time = "2025-01-27T10:46:09.186Z" },
]

[[package]]
name = "distro"
version = "1.9.0"
source = { registry = "https://pypi.org/simple" }
sdist = { url = "https://files.pythonhosted.org/packages/fc/f8/98eea607f65de6527f8a2e8885fc8015d3e6f5775df186e443e0964a11c3/distro-1.9.0.tar.gz", hash = "sha256:2fa77c6fd8940f116ee1d6b94a2f90b13b5ea8d019b98bc8bafdcabcdd9bdbed", size = 60722, upload-time = "2023-12-24T09:54:32.31Z" }
wheels = [
    { url = "https://files.pythonhosted.org/packages/12/b3/231ffd4ab1fc9d679809f356cebee130ac7daa00d6d6f3206dd4fd137e9e/distro-1.9.0-py3-none-any.whl", hash = "sha256:7bffd925d65168f85027d8da9af6bddab658135b840670a223589bc0c8ef02b2", size = 20277, upload-time = "2023-12-24T09:54:30.421Z" },
]

[[package]]
name = "eval-type-backport"
version = "0.2.2"
source = { registry = "https://pypi.org/simple" }
sdist = { url = "https://files.pythonhosted.org/packages/30/ea/8b0ac4469d4c347c6a385ff09dc3c048c2d021696664e26c7ee6791631b5/eval_type_backport-0.2.2.tar.gz", hash = "sha256:f0576b4cf01ebb5bd358d02314d31846af5e07678387486e2c798af0e7d849c1", size = 9079, upload-time = "2024-12-21T20:09:46.005Z" }
wheels = [
    { url = "https://files.pythonhosted.org/packages/ce/31/55cd413eaccd39125368be33c46de24a1f639f2e12349b0361b4678f3915/eval_type_backport-0.2.2-py3-none-any.whl", hash = "sha256:cb6ad7c393517f476f96d456d0412ea80f0a8cf96f6892834cd9340149111b0a", size = 5830, upload-time = "2024-12-21T20:09:44.175Z" },
]

[[package]]
name = "exceptiongroup"
version = "1.3.0"
source = { registry = "https://pypi.org/simple" }
dependencies = [
    { name = "typing-extensions", marker = "python_full_version < '3.13'" },
]
sdist = { url = "https://files.pythonhosted.org/packages/0b/9f/a65090624ecf468cdca03533906e7c69ed7588582240cfe7cc9e770b50eb/exceptiongroup-1.3.0.tar.gz", hash = "sha256:b241f5885f560bc56a59ee63ca4c6a8bfa46ae4ad651af316d4e81817bb9fd88", size = 29749, upload-time = "2025-05-10T17:42:51.123Z" }
wheels = [
    { url = "https://files.pythonhosted.org/packages/36/f4/c6e662dade71f56cd2f3735141b265c3c79293c109549c1e6933b0651ffc/exceptiongroup-1.3.0-py3-none-any.whl", hash = "sha256:4d111e6e0c13d0644cad6ddaa7ed0261a0b36971f6d23e7ec9b4b9097da78a10", size = 16674, upload-time = "2025-05-10T17:42:49.33Z" },
]

[[package]]
name = "executing"
version = "2.2.0"
source = { registry = "https://pypi.org/simple" }
sdist = { url = "https://files.pythonhosted.org/packages/91/50/a9d80c47ff289c611ff12e63f7c5d13942c65d68125160cefd768c73e6e4/executing-2.2.0.tar.gz", hash = "sha256:5d108c028108fe2551d1a7b2e8b713341e2cb4fc0aa7dcf966fa4327a5226755", size = 978693, upload-time = "2025-01-22T15:41:29.403Z" }
wheels = [
    { url = "https://files.pythonhosted.org/packages/7b/8f/c4d9bafc34ad7ad5d8dc16dd1347ee0e507a52c3adb6bfa8887e1c6a26ba/executing-2.2.0-py2.py3-none-any.whl", hash = "sha256:11387150cad388d62750327a53d3339fad4888b39a6fe233c3afbb54ecffd3aa", size = 26702, upload-time = "2025-01-22T15:41:25.929Z" },
]

[[package]]
name = "fasta2a"
version = "0.2.9"
source = { registry = "https://pypi.org/simple" }
dependencies = [
    { name = "opentelemetry-api" },
    { name = "pydantic" },
    { name = "starlette" },
]
sdist = { url = "https://files.pythonhosted.org/packages/8f/e9/2a55a9192ac3541fc67908beb192cfc18518aecd4da838edfd6147bd8b02/fasta2a-0.2.9.tar.gz", hash = "sha256:1fc15fd4a14e361de160c41e0e15922bf6f7474285d9706d5b659051cc66c9a1", size = 12284, upload-time = "2025-05-26T07:48:32.794Z" }
wheels = [
    { url = "https://files.pythonhosted.org/packages/7a/df/dd967535662ecc9e101a7d6c0c643a055aabc3de47411c31c1dd624356c8/fasta2a-0.2.9-py3-none-any.whl", hash = "sha256:8b855b36f29fde6dcb79ad55be337a8165381b679bec829913009c55581e284e", size = 15328, upload-time = "2025-05-26T07:48:22.372Z" },
]

[[package]]
name = "fastavro"
version = "1.11.1"
source = { registry = "https://pypi.org/simple" }
sdist = { url = "https://files.pythonhosted.org/packages/48/8f/32664a3245247b13702d13d2657ea534daf64e58a3f72a3a2d10598d6916/fastavro-1.11.1.tar.gz", hash = "sha256:bf6acde5ee633a29fb8dfd6dfea13b164722bc3adc05a0e055df080549c1c2f8", size = 1016250, upload-time = "2025-05-18T04:54:31.413Z" }
wheels = [
    { url = "https://files.pythonhosted.org/packages/ae/be/53df3fec7fdabc1848896a76afb0f01ab96b58abb29611aa68a994290167/fastavro-1.11.1-cp310-cp310-macosx_10_9_universal2.whl", hash = "sha256:603aa1c1d1be21fb4bcb63e1efb0711a9ddb337de81391c32dac95c6e0dacfcc", size = 944225, upload-time = "2025-05-18T04:54:34.586Z" },
    { url = "https://files.pythonhosted.org/packages/d0/cc/c7c76a082fbf5aaaf82ab7da7b9ede6fc99eb8f008c084c67d230b29c446/fastavro-1.11.1-cp310-cp310-manylinux_2_17_aarch64.manylinux2014_aarch64.whl", hash = "sha256:45653b312d4ce297e2bd802ea3ffd17ecbe718e5e8b6e2ae04cd72cb50bb99d5", size = 3105189, upload-time = "2025-05-18T04:54:36.855Z" },
    { url = "https://files.pythonhosted.org/packages/48/ff/5f1f0b5e3835e788ba8121d6dd6426cd4c6e58ce1bff02cb7810278648b0/fastavro-1.11.1-cp310-cp310-manylinux_2_17_x86_64.manylinux2014_x86_64.whl", hash = "sha256:998a53fc552e6bee9acda32af258f02557313c85fb5b48becba5b71ec82f421e", size = 3113124, upload-time = "2025-05-18T04:54:40.013Z" },
    { url = "https://files.pythonhosted.org/packages/e5/b8/1ac01433b55460dabeb6d3fbb05ba1c971d57137041e8f53b2e9f46cd033/fastavro-1.11.1-cp310-cp310-musllinux_1_2_aarch64.whl", hash = "sha256:9f878c9ad819467120cb066f1c73496c42eb24ecdd7c992ec996f465ef4cedad", size = 3155196, upload-time = "2025-05-18T04:54:42.307Z" },
    { url = "https://files.pythonhosted.org/packages/5e/a8/66e599b946ead031a5caba12772e614a7802d95476e8732e2e9481369973/fastavro-1.11.1-cp310-cp310-musllinux_1_2_x86_64.whl", hash = "sha256:da9e4c231ac4951092c2230ca423d8a3f2966718f072ac1e2c5d2d44c70b2a50", size = 3229028, upload-time = "2025-05-18T04:54:44.503Z" },
    { url = "https://files.pythonhosted.org/packages/0e/e7/17c35e2dfe8a9e4f3735eabdeec366b0edc4041bb1a84fcd528c8efd12af/fastavro-1.11.1-cp310-cp310-win_amd64.whl", hash = "sha256:7423bfad3199567eeee7ad6816402c7c0ee1658b959e8c10540cfbc60ce96c2a", size = 449177, upload-time = "2025-05-18T04:54:46.127Z" },
    { url = "https://files.pythonhosted.org/packages/8e/63/f33d6fd50d8711f305f07ad8c7b4a25f2092288f376f484c979dcf277b07/fastavro-1.11.1-cp311-cp311-macosx_10_9_universal2.whl", hash = "sha256:3573340e4564e8962e22f814ac937ffe0d4be5eabbd2250f77738dc47e3c8fe9", size = 957526, upload-time = "2025-05-18T04:54:47.701Z" },
    { url = "https://files.pythonhosted.org/packages/f4/09/a57ad9d8cb9b8affb2e43c29d8fb8cbdc0f1156f8496067a0712c944bacc/fastavro-1.11.1-cp311-cp311-manylinux_2_17_aarch64.manylinux2014_aarch64.whl", hash = "sha256:7291cf47735b8bd6ff5d9b33120e6e0974f52fd5dff90cd24151b22018e7fd29", size = 3322808, upload-time = "2025-05-18T04:54:50.419Z" },
    { url = "https://files.pythonhosted.org/packages/86/70/d6df59309d3754d6d4b0c7beca45b9b1a957d6725aed8da3aca247db3475/fastavro-1.11.1-cp311-cp311-manylinux_2_17_x86_64.manylinux2014_x86_64.whl", hash = "sha256:bf3bb065d657d5bac8b2cb39945194aa086a9b3354f2da7f89c30e4dc20e08e2", size = 3330870, upload-time = "2025-05-18T04:54:52.406Z" },
    { url = "https://files.pythonhosted.org/packages/ad/ea/122315154d2a799a2787058435ef0d4d289c0e8e575245419436e9b702ca/fastavro-1.11.1-cp311-cp311-musllinux_1_2_aarch64.whl", hash = "sha256:8758317c85296b848698132efb13bc44a4fbd6017431cc0f26eaeb0d6fa13d35", size = 3343369, upload-time = "2025-05-18T04:54:54.652Z" },
    { url = "https://files.pythonhosted.org/packages/62/12/7800de5fec36d55a818adf3db3b085b1a033c4edd60323cf6ca0754cf8cb/fastavro-1.11.1-cp311-cp311-musllinux_1_2_x86_64.whl", hash = "sha256:ad99d57228f83bf3e2214d183fbf6e2fda97fd649b2bdaf8e9110c36cbb02624", size = 3430629, upload-time = "2025-05-18T04:54:56.513Z" },
    { url = "https://files.pythonhosted.org/packages/48/65/2b74ccfeba9dcc3f7dbe64907307386b4a0af3f71d2846f63254df0f1e1d/fastavro-1.11.1-cp311-cp311-win_amd64.whl", hash = "sha256:9134090178bdbf9eefd467717ced3dc151e27a7e7bfc728260ce512697efe5a4", size = 451621, upload-time = "2025-05-18T04:54:58.156Z" },
    { url = "https://files.pythonhosted.org/packages/99/58/8e789b0a2f532b22e2d090c20d27c88f26a5faadcba4c445c6958ae566cf/fastavro-1.11.1-cp312-cp312-macosx_10_13_universal2.whl", hash = "sha256:e8bc238f2637cd5d15238adbe8fb8c58d2e6f1870e0fb28d89508584670bae4b", size = 939583, upload-time = "2025-05-18T04:54:59.853Z" },
    { url = "https://files.pythonhosted.org/packages/34/3f/02ed44742b1224fe23c9fc9b9b037fc61769df716c083cf80b59a02b9785/fastavro-1.11.1-cp312-cp312-manylinux_2_17_aarch64.manylinux2014_aarch64.whl", hash = "sha256:b403933081c83fc4d8a012ee64b86e560a024b1280e3711ee74f2abc904886e8", size = 3257734, upload-time = "2025-05-18T04:55:02.366Z" },
    { url = "https://files.pythonhosted.org/packages/cc/bc/9cc8b19eeee9039dd49719f8b4020771e805def262435f823fa8f27ddeea/fastavro-1.11.1-cp312-cp312-manylinux_2_17_x86_64.manylinux2014_x86_64.whl", hash = "sha256:3f6ecb4b5f77aa756d973b7dd1c2fb4e4c95b4832a3c98b059aa96c61870c709", size = 3318218, upload-time = "2025-05-18T04:55:04.352Z" },
    { url = "https://files.pythonhosted.org/packages/39/77/3b73a986606494596b6d3032eadf813a05b59d1623f54384a23de4217d5f/fastavro-1.11.1-cp312-cp312-musllinux_1_2_aarch64.whl", hash = "sha256:059893df63ef823b0231b485c9d43016c7e32850cae7bf69f4e9d46dd41c28f2", size = 3297296, upload-time = "2025-05-18T04:55:06.175Z" },
    { url = "https://files.pythonhosted.org/packages/8e/1c/b69ceef6494bd0df14752b5d8648b159ad52566127bfd575e9f5ecc0c092/fastavro-1.11.1-cp312-cp312-musllinux_1_2_x86_64.whl", hash = "sha256:5120ffc9a200699218e01777e695a2f08afb3547ba818184198c757dc39417bd", size = 3438056, upload-time = "2025-05-18T04:55:08.276Z" },
    { url = "https://files.pythonhosted.org/packages/ef/11/5c2d0db3bd0e6407546fabae9e267bb0824eacfeba79e7dd81ad88afa27d/fastavro-1.11.1-cp312-cp312-win_amd64.whl", hash = "sha256:7bb9d0d2233f33a52908b6ea9b376fe0baf1144bdfdfb3c6ad326e200a8b56b0", size = 442824, upload-time = "2025-05-18T04:55:10.385Z" },
    { url = "https://files.pythonhosted.org/packages/ec/08/8e25b9e87a98f8c96b25e64565fa1a1208c0095bb6a84a5c8a4b925688a5/fastavro-1.11.1-cp313-cp313-macosx_10_13_universal2.whl", hash = "sha256:f963b8ddaf179660e814ab420850c1b4ea33e2ad2de8011549d958b21f77f20a", size = 931520, upload-time = "2025-05-18T04:55:11.614Z" },
    { url = "https://files.pythonhosted.org/packages/02/ee/7cf5561ef94781ed6942cee6b394a5e698080f4247f00f158ee396ec244d/fastavro-1.11.1-cp313-cp313-manylinux_2_17_aarch64.manylinux2014_aarch64.whl", hash = "sha256:0253e5b6a3c9b62fae9fc3abd8184c5b64a833322b6af7d666d3db266ad879b5", size = 3195989, upload-time = "2025-05-18T04:55:13.732Z" },
    { url = "https://files.pythonhosted.org/packages/b3/31/f02f097d79f090e5c5aca8a743010c4e833a257c0efdeb289c68294f7928/fastavro-1.11.1-cp313-cp313-manylinux_2_17_x86_64.manylinux2014_x86_64.whl", hash = "sha256:ca637b150e1f4c0e8e564fad40a16bd922bcb7ffd1a6e4836e6084f2c4f4e8db", size = 3239755, upload-time = "2025-05-18T04:55:16.463Z" },
    { url = "https://files.pythonhosted.org/packages/09/4c/46626b4ee4eb8eb5aa7835973c6ba8890cf082ef2daface6071e788d2992/fastavro-1.11.1-cp313-cp313-musllinux_1_2_aarch64.whl", hash = "sha256:76af1709031621828ca6ce7f027f7711fa33ac23e8269e7a5733996ff8d318da", size = 3243788, upload-time = "2025-05-18T04:55:18.544Z" },
    { url = "https://files.pythonhosted.org/packages/a7/6f/8ed42524e9e8dc0554f0f211dd1c6c7a9dde83b95388ddcf7c137e70796f/fastavro-1.11.1-cp313-cp313-musllinux_1_2_x86_64.whl", hash = "sha256:8224e6d8d9864d4e55dafbe88920d6a1b8c19cc3006acfac6aa4f494a6af3450", size = 3378330, upload-time = "2025-05-18T04:55:20.887Z" },
    { url = "https://files.pythonhosted.org/packages/b8/51/38cbe243d5facccab40fc43a4c17db264c261be955ce003803d25f0da2c3/fastavro-1.11.1-cp313-cp313-win_amd64.whl", hash = "sha256:cde7ed91b52ff21f0f9f157329760ba7251508ca3e9618af3ffdac986d9faaa2", size = 443115, upload-time = "2025-05-18T04:55:22.107Z" },
    { url = "https://files.pythonhosted.org/packages/d0/57/0d31ed1a49c65ad9f0f0128d9a928972878017781f9d4336f5f60982334c/fastavro-1.11.1-cp313-cp313t-macosx_10_13_universal2.whl", hash = "sha256:e5ed1325c1c414dd954e7a2c5074daefe1eceb672b8c727aa030ba327aa00693", size = 1021401, upload-time = "2025-05-18T04:55:23.431Z" },
    { url = "https://files.pythonhosted.org/packages/56/7a/a3f1a75fbfc16b3eff65dc0efcdb92364967923194312b3f8c8fc2cb95be/fastavro-1.11.1-cp313-cp313t-manylinux_2_17_aarch64.manylinux2014_aarch64.whl", hash = "sha256:8cd3c95baeec37188899824faf44a5ee94dfc4d8667b05b2f867070c7eb174c4", size = 3384349, upload-time = "2025-05-18T04:55:25.575Z" },
    { url = "https://files.pythonhosted.org/packages/be/84/02bceb7518867df84027232a75225db758b9b45f12017c9743f45b73101e/fastavro-1.11.1-cp313-cp313t-manylinux_2_17_x86_64.manylinux2014_x86_64.whl", hash = "sha256:2e0babcd81acceb4c60110af9efa25d890dbb68f7de880f806dadeb1e70fe413", size = 3240658, upload-time = "2025-05-18T04:55:27.633Z" },
    { url = "https://files.pythonhosted.org/packages/f2/17/508c846c644d39bc432b027112068b8e96e7560468304d4c0757539dd73a/fastavro-1.11.1-cp313-cp313t-musllinux_1_2_aarch64.whl", hash = "sha256:b2c0cb8063c7208b53b6867983dc6ae7cc80b91116b51d435d2610a5db2fc52f", size = 3372809, upload-time = "2025-05-18T04:55:30.063Z" },
    { url = "https://files.pythonhosted.org/packages/fe/84/9c2917a70ed570ddbfd1d32ac23200c1d011e36c332e59950d2f6d204941/fastavro-1.11.1-cp313-cp313t-musllinux_1_2_x86_64.whl", hash = "sha256:1bc2824e9969c04ab6263d269a1e0e5d40b9bd16ade6b70c29d6ffbc4f3cc102", size = 3387171, upload-time = "2025-05-18T04:55:32.531Z" },
]

[[package]]
name = "filelock"
version = "3.18.0"
source = { registry = "https://pypi.org/simple" }
sdist = { url = "https://files.pythonhosted.org/packages/0a/10/c23352565a6544bdc5353e0b15fc1c563352101f30e24bf500207a54df9a/filelock-3.18.0.tar.gz", hash = "sha256:adbc88eabb99d2fec8c9c1b229b171f18afa655400173ddc653d5d01501fb9f2", size = 18075, upload-time = "2025-03-14T07:11:40.47Z" }
wheels = [
    { url = "https://files.pythonhosted.org/packages/4d/36/2a115987e2d8c300a974597416d9de88f2444426de9571f4b59b2cca3acc/filelock-3.18.0-py3-none-any.whl", hash = "sha256:c401f4f8377c4464e6db25fff06205fd89bdd83b65eb0488ed1b160f780e21de", size = 16215, upload-time = "2025-03-14T07:11:39.145Z" },
]

[[package]]
name = "fsspec"
version = "2025.5.1"
source = { registry = "https://pypi.org/simple" }
sdist = { url = "https://files.pythonhosted.org/packages/00/f7/27f15d41f0ed38e8fcc488584b57e902b331da7f7c6dcda53721b15838fc/fsspec-2025.5.1.tar.gz", hash = "sha256:2e55e47a540b91843b755e83ded97c6e897fa0942b11490113f09e9c443c2475", size = 303033, upload-time = "2025-05-24T12:03:23.792Z" }
wheels = [
    { url = "https://files.pythonhosted.org/packages/bb/61/78c7b3851add1481b048b5fdc29067397a1784e2910592bc81bb3f608635/fsspec-2025.5.1-py3-none-any.whl", hash = "sha256:24d3a2e663d5fc735ab256263c4075f374a174c3410c0b25e5bd1970bceaa462", size = 199052, upload-time = "2025-05-24T12:03:21.66Z" },
]

[[package]]
name = "google-auth"
version = "2.40.2"
source = { registry = "https://pypi.org/simple" }
dependencies = [
    { name = "cachetools" },
    { name = "pyasn1-modules" },
    { name = "rsa" },
]
sdist = { url = "https://files.pythonhosted.org/packages/66/84/f67f53c505a6b2c5da05c988e2a5483f5ba9eee4b1841d2e3ff22f547cd5/google_auth-2.40.2.tar.gz", hash = "sha256:a33cde547a2134273226fa4b853883559947ebe9207521f7afc707efbf690f58", size = 280990, upload-time = "2025-05-21T18:04:59.816Z" }
wheels = [
    { url = "https://files.pythonhosted.org/packages/6a/c7/e2d82e6702e2a9e2311c138f8e1100f21d08aed0231290872b229ae57a86/google_auth-2.40.2-py2.py3-none-any.whl", hash = "sha256:f7e568d42eedfded58734f6a60c58321896a621f7c116c411550a4b4a13da90b", size = 216102, upload-time = "2025-05-21T18:04:57.547Z" },
]

[[package]]
name = "google-genai"
version = "1.16.1"
source = { registry = "https://pypi.org/simple" }
dependencies = [
    { name = "anyio" },
    { name = "google-auth" },
    { name = "httpx" },
    { name = "pydantic" },
    { name = "requests" },
    { name = "typing-extensions" },
    { name = "websockets" },
]
sdist = { url = "https://files.pythonhosted.org/packages/ca/1f/1a52736e87b4a22afef615de45e2f509fbfb55c09798620b0c3f394076ef/google_genai-1.16.1.tar.gz", hash = "sha256:4b4ed4ed781a9d61e5ce0fef1486dd3a5d7ff0a73bd76b9633d21e687ab998df", size = 194270, upload-time = "2025-05-20T01:05:26.717Z" }
wheels = [
    { url = "https://files.pythonhosted.org/packages/bc/31/30caa8d4ae987e47c5250fb6680588733863fd5b39cacb03ba1977c29bde/google_genai-1.16.1-py3-none-any.whl", hash = "sha256:6ae5d24282244f577ca4f0d95c09f75ab29e556602c9d3531b70161e34cd2a39", size = 196327, upload-time = "2025-05-20T01:05:24.831Z" },
]

[[package]]
name = "googleapis-common-protos"
version = "1.70.0"
source = { registry = "https://pypi.org/simple" }
dependencies = [
    { name = "protobuf" },
]
sdist = { url = "https://files.pythonhosted.org/packages/39/24/33db22342cf4a2ea27c9955e6713140fedd51e8b141b5ce5260897020f1a/googleapis_common_protos-1.70.0.tar.gz", hash = "sha256:0e1b44e0ea153e6594f9f394fef15193a68aaaea2d843f83e2742717ca753257", size = 145903, upload-time = "2025-04-14T10:17:02.924Z" }
wheels = [
    { url = "https://files.pythonhosted.org/packages/86/f1/62a193f0227cf15a920390abe675f386dec35f7ae3ffe6da582d3ade42c7/googleapis_common_protos-1.70.0-py3-none-any.whl", hash = "sha256:b8bfcca8c25a2bb253e0e0b0adaf8c00773e5e6af6fd92397576680b807e0fd8", size = 294530, upload-time = "2025-04-14T10:17:01.271Z" },
]

[[package]]
name = "griffe"
version = "1.7.3"
source = { registry = "https://pypi.org/simple" }
dependencies = [
    { name = "colorama" },
]
sdist = { url = "https://files.pythonhosted.org/packages/a9/3e/5aa9a61f7c3c47b0b52a1d930302992229d191bf4bc76447b324b731510a/griffe-1.7.3.tar.gz", hash = "sha256:52ee893c6a3a968b639ace8015bec9d36594961e156e23315c8e8e51401fa50b", size = 395137, upload-time = "2025-04-23T11:29:09.147Z" }
wheels = [
    { url = "https://files.pythonhosted.org/packages/58/c6/5c20af38c2a57c15d87f7f38bee77d63c1d2a3689f74fefaf35915dd12b2/griffe-1.7.3-py3-none-any.whl", hash = "sha256:c6b3ee30c2f0f17f30bcdef5068d6ab7a2a4f1b8bf1a3e74b56fffd21e1c5f75", size = 129303, upload-time = "2025-04-23T11:29:07.145Z" },
]

[[package]]
name = "groq"
version = "0.25.0"
source = { registry = "https://pypi.org/simple" }
dependencies = [
    { name = "anyio" },
    { name = "distro" },
    { name = "httpx" },
    { name = "pydantic" },
    { name = "sniffio" },
    { name = "typing-extensions" },
]
sdist = { url = "https://files.pythonhosted.org/packages/a4/fc/29e9c24ab59602747027f41b9d761d24cf9e5771014c9a731137f51e9cce/groq-0.25.0.tar.gz", hash = "sha256:6e1c7466b0da0130498187b825bd239f86fb77bf7551eacfbfa561d75048746a", size = 128199, upload-time = "2025-05-16T19:57:43.381Z" }
wheels = [
    { url = "https://files.pythonhosted.org/packages/4d/11/1019a6cfdb2e520cb461cf70d859216be8ca122ddf5ad301fc3b0ee45fd4/groq-0.25.0-py3-none-any.whl", hash = "sha256:aadc78b40b1809cdb196b1aa8c7f7293108767df1508cafa3e0d5045d9328e7a", size = 129371, upload-time = "2025-05-16T19:57:41.786Z" },
]

[[package]]
name = "h11"
version = "0.16.0"
source = { registry = "https://pypi.org/simple" }
sdist = { url = "https://files.pythonhosted.org/packages/01/ee/02a2c011bdab74c6fb3c75474d40b3052059d95df7e73351460c8588d963/h11-0.16.0.tar.gz", hash = "sha256:4e35b956cf45792e4caa5885e69fba00bdbc6ffafbfa020300e549b208ee5ff1", size = 101250, upload-time = "2025-04-24T03:35:25.427Z" }
wheels = [
    { url = "https://files.pythonhosted.org/packages/04/4b/29cac41a4d98d144bf5f6d33995617b185d14b22401f75ca86f384e87ff1/h11-0.16.0-py3-none-any.whl", hash = "sha256:63cf8bbe7522de3bf65932fda1d9c2772064ffb3dae62d55932da54b31cb6c86", size = 37515, upload-time = "2025-04-24T03:35:24.344Z" },
]

[[package]]
name = "hf-xet"
version = "1.1.2"
source = { registry = "https://pypi.org/simple" }
sdist = { url = "https://files.pythonhosted.org/packages/95/be/58f20728a5b445f8b064e74f0618897b3439f5ef90934da1916b9dfac76f/hf_xet-1.1.2.tar.gz", hash = "sha256:3712d6d4819d3976a1c18e36db9f503e296283f9363af818f50703506ed63da3", size = 467009, upload-time = "2025-05-16T20:44:34.944Z" }
wheels = [
    { url = "https://files.pythonhosted.org/packages/45/ae/f1a63f75d9886f18a80220ba31a1c7b9c4752f03aae452f358f538c6a991/hf_xet-1.1.2-cp37-abi3-macosx_10_12_x86_64.whl", hash = "sha256:dfd1873fd648488c70735cb60f7728512bca0e459e61fcd107069143cd798469", size = 2642559, upload-time = "2025-05-16T20:44:30.217Z" },
    { url = "https://files.pythonhosted.org/packages/50/ab/d2c83ae18f1015d926defd5bfbe94c62d15e93f900e6a192e318ee947105/hf_xet-1.1.2-cp37-abi3-macosx_11_0_arm64.whl", hash = "sha256:29b584983b2d977c44157d9241dcf0fd50acde0b7bff8897fe4386912330090d", size = 2541360, upload-time = "2025-05-16T20:44:29.056Z" },
    { url = "https://files.pythonhosted.org/packages/9f/a7/693dc9f34f979e30a378125e2150a0b2d8d166e6d83ce3950eeb81e560aa/hf_xet-1.1.2-cp37-abi3-manylinux_2_17_x86_64.manylinux2014_x86_64.whl", hash = "sha256:6b29ac84298147fe9164cc55ad994ba47399f90b5d045b0b803b99cf5f06d8ec", size = 5183081, upload-time = "2025-05-16T20:44:27.505Z" },
    { url = "https://files.pythonhosted.org/packages/3d/23/c48607883f692a36c0a7735f47f98bad32dbe459a32d1568c0f21576985d/hf_xet-1.1.2-cp37-abi3-manylinux_2_28_aarch64.whl", hash = "sha256:d921ba32615676e436a0d15e162331abc9ed43d440916b1d836dc27ce1546173", size = 5356100, upload-time = "2025-05-16T20:44:25.681Z" },
    { url = "https://files.pythonhosted.org/packages/eb/5b/b2316c7f1076da0582b52ea228f68bea95e243c388440d1dc80297c9d813/hf_xet-1.1.2-cp37-abi3-musllinux_1_2_aarch64.whl", hash = "sha256:d9b03c34e13c44893ab6e8fea18ee8d2a6878c15328dd3aabedbdd83ee9f2ed3", size = 5647688, upload-time = "2025-05-16T20:44:31.867Z" },
    { url = "https://files.pythonhosted.org/packages/2c/98/e6995f0fa579929da7795c961f403f4ee84af36c625963f52741d56f242c/hf_xet-1.1.2-cp37-abi3-musllinux_1_2_x86_64.whl", hash = "sha256:01b18608955b3d826307d37da8bd38b28a46cd2d9908b3a3655d1363274f941a", size = 5322627, upload-time = "2025-05-16T20:44:33.677Z" },
    { url = "https://files.pythonhosted.org/packages/59/40/8f1d5a44a64d8bf9e3c19576e789f716af54875b46daae65426714e75db1/hf_xet-1.1.2-cp37-abi3-win_amd64.whl", hash = "sha256:3562902c81299b09f3582ddfb324400c6a901a2f3bc854f83556495755f4954c", size = 2739542, upload-time = "2025-05-16T20:44:36.287Z" },
]

[[package]]
name = "httpcore"
version = "1.0.9"
source = { registry = "https://pypi.org/simple" }
dependencies = [
    { name = "certifi" },
    { name = "h11" },
]
sdist = { url = "https://files.pythonhosted.org/packages/06/94/82699a10bca87a5556c9c59b5963f2d039dbd239f25bc2a63907a05a14cb/httpcore-1.0.9.tar.gz", hash = "sha256:6e34463af53fd2ab5d807f399a9b45ea31c3dfa2276f15a2c3f00afff6e176e8", size = 85484, upload-time = "2025-04-24T22:06:22.219Z" }
wheels = [
    { url = "https://files.pythonhosted.org/packages/7e/f5/f66802a942d491edb555dd61e3a9961140fd64c90bce1eafd741609d334d/httpcore-1.0.9-py3-none-any.whl", hash = "sha256:2d400746a40668fc9dec9810239072b40b4484b640a8c38fd654a024c7a1bf55", size = 78784, upload-time = "2025-04-24T22:06:20.566Z" },
]

[[package]]
name = "httpx"
version = "0.28.1"
source = { registry = "https://pypi.org/simple" }
dependencies = [
    { name = "anyio" },
    { name = "certifi" },
    { name = "httpcore" },
    { name = "idna" },
]
sdist = { url = "https://files.pythonhosted.org/packages/b1/df/48c586a5fe32a0f01324ee087459e112ebb7224f646c0b5023f5e79e9956/httpx-0.28.1.tar.gz", hash = "sha256:75e98c5f16b0f35b567856f597f06ff2270a374470a5c2392242528e3e3e42fc", size = 141406, upload-time = "2024-12-06T15:37:23.222Z" }
wheels = [
    { url = "https://files.pythonhosted.org/packages/2a/39/e50c7c3a983047577ee07d2a9e53faf5a69493943ec3f6a384bdc792deb2/httpx-0.28.1-py3-none-any.whl", hash = "sha256:d909fcccc110f8c7faf814ca82a9a4d816bc5a6dbfea25d6591d6985b8ba59ad", size = 73517, upload-time = "2024-12-06T15:37:21.509Z" },
]

[[package]]
name = "httpx-limiter"
version = "0.3.0"
source = { registry = "https://pypi.org/simple" }
dependencies = [
    { name = "aiolimiter" },
    { name = "httpx" },
]
sdist = { url = "https://files.pythonhosted.org/packages/6f/72/b8ef470dca30babce55fd9e59756b682999c757417adaf0ee99d846e5705/httpx_limiter-0.3.0.tar.gz", hash = "sha256:4d0c422edc40d41f882e94718466cbe91d3877097afe67bd3f55a9c0df3ea321", size = 11852, upload-time = "2025-05-10T21:19:11.745Z" }
wheels = [
    { url = "https://files.pythonhosted.org/packages/0f/f6/a71ea5bef3aa9bb34ef6e3b017b40616ceccb60621b234112be39d6fbc79/httpx_limiter-0.3.0-py3-none-any.whl", hash = "sha256:69f6e350456d2fe6eea5a36508098a925df16ef15e3d96d4abddd73fa0017625", size = 12667, upload-time = "2025-05-10T21:19:10.006Z" },
]

[[package]]
name = "httpx-sse"
version = "0.4.0"
source = { registry = "https://pypi.org/simple" }
sdist = { url = "https://files.pythonhosted.org/packages/4c/60/8f4281fa9bbf3c8034fd54c0e7412e66edbab6bc74c4996bd616f8d0406e/httpx-sse-0.4.0.tar.gz", hash = "sha256:1e81a3a3070ce322add1d3529ed42eb5f70817f45ed6ec915ab753f961139721", size = 12624, upload-time = "2023-12-22T08:01:21.083Z" }
wheels = [
    { url = "https://files.pythonhosted.org/packages/e1/9b/a181f281f65d776426002f330c31849b86b31fc9d848db62e16f03ff739f/httpx_sse-0.4.0-py3-none-any.whl", hash = "sha256:f329af6eae57eaa2bdfd962b42524764af68075ea87370a2de920af5341e318f", size = 7819, upload-time = "2023-12-22T08:01:19.89Z" },
]

[[package]]
name = "huggingface-hub"
version = "0.32.1"
source = { registry = "https://pypi.org/simple" }
dependencies = [
    { name = "filelock" },
    { name = "fsspec" },
    { name = "hf-xet", marker = "platform_machine == 'aarch64' or platform_machine == 'amd64' or platform_machine == 'arm64' or platform_machine == 'x86_64'" },
    { name = "packaging" },
    { name = "pyyaml" },
    { name = "requests" },
    { name = "tqdm" },
    { name = "typing-extensions" },
]
sdist = { url = "https://files.pythonhosted.org/packages/bf/4d/7a1f24199a4a6f1c8e47c3b5e0a7faf44e249fec5afb7e7f6000bb87e513/huggingface_hub-0.32.1.tar.gz", hash = "sha256:770acdae5ad973447074e10a98044306e567ff36012419ae80c051f446156551", size = 422371, upload-time = "2025-05-26T09:51:21.427Z" }
wheels = [
    { url = "https://files.pythonhosted.org/packages/5f/cd/4fbfa8e937b89272a75805dc895cf3c7f648e1ba6ee431f8f6bf27bc1255/huggingface_hub-0.32.1-py3-none-any.whl", hash = "sha256:b7e644f8ba6c6ad975c436960eacc026c83ba2c2bc5ae8b4e3f7ce2b292e6b11", size = 509412, upload-time = "2025-05-26T09:51:19.269Z" },
]

[[package]]
name = "idna"
version = "3.10"
source = { registry = "https://pypi.org/simple" }
sdist = { url = "https://files.pythonhosted.org/packages/f1/70/7703c29685631f5a7590aa73f1f1d3fa9a380e654b86af429e0934a32f7d/idna-3.10.tar.gz", hash = "sha256:12f65c9b470abda6dc35cf8e63cc574b1c52b11df2c86030af0ac09b01b13ea9", size = 190490, upload-time = "2024-09-15T18:07:39.745Z" }
wheels = [
    { url = "https://files.pythonhosted.org/packages/76/c6/c88e154df9c4e1a2a66ccf0005a88dfb2650c1dffb6f5ce603dfbd452ce3/idna-3.10-py3-none-any.whl", hash = "sha256:946d195a0d259cbba61165e88e65941f16e9b36ea6ddb97f00452bae8b1287d3", size = 70442, upload-time = "2024-09-15T18:07:37.964Z" },
]

[[package]]
name = "importlib-metadata"
version = "8.6.1"
source = { registry = "https://pypi.org/simple" }
dependencies = [
    { name = "zipp" },
]
sdist = { url = "https://files.pythonhosted.org/packages/33/08/c1395a292bb23fd03bdf572a1357c5a733d3eecbab877641ceacab23db6e/importlib_metadata-8.6.1.tar.gz", hash = "sha256:310b41d755445d74569f993ccfc22838295d9fe005425094fad953d7f15c8580", size = 55767, upload-time = "2025-01-20T22:21:30.429Z" }
wheels = [
    { url = "https://files.pythonhosted.org/packages/79/9d/0fb148dc4d6fa4a7dd1d8378168d9b4cd8d4560a6fbf6f0121c5fc34eb68/importlib_metadata-8.6.1-py3-none-any.whl", hash = "sha256:02a89390c1e15fdfdc0d7c6b25cb3e62650d0494005c97d6f148bf5b9787525e", size = 26971, upload-time = "2025-01-20T22:21:29.177Z" },
]

[[package]]
name = "iniconfig"
version = "2.1.0"
source = { registry = "https://pypi.org/simple" }
sdist = { url = "https://files.pythonhosted.org/packages/f2/97/ebf4da567aa6827c909642694d71c9fcf53e5b504f2d96afea02718862f3/iniconfig-2.1.0.tar.gz", hash = "sha256:3abbd2e30b36733fee78f9c7f7308f2d0050e88f0087fd25c2645f63c773e1c7", size = 4793, upload-time = "2025-03-19T20:09:59.721Z" }
wheels = [
    { url = "https://files.pythonhosted.org/packages/2c/e1/e6716421ea10d38022b952c159d5161ca1193197fb744506875fbb87ea7b/iniconfig-2.1.0-py3-none-any.whl", hash = "sha256:9deba5723312380e77435581c6bf4935c94cbfab9b1ed33ef8d238ea168eb760", size = 6050, upload-time = "2025-03-19T20:10:01.071Z" },
]

[[package]]
name = "jiter"
version = "0.10.0"
source = { registry = "https://pypi.org/simple" }
sdist = { url = "https://files.pythonhosted.org/packages/ee/9d/ae7ddb4b8ab3fb1b51faf4deb36cb48a4fbbd7cb36bad6a5fca4741306f7/jiter-0.10.0.tar.gz", hash = "sha256:07a7142c38aacc85194391108dc91b5b57093c978a9932bd86a36862759d9500", size = 162759, upload-time = "2025-05-18T19:04:59.73Z" }
wheels = [
    { url = "https://files.pythonhosted.org/packages/be/7e/4011b5c77bec97cb2b572f566220364e3e21b51c48c5bd9c4a9c26b41b67/jiter-0.10.0-cp310-cp310-macosx_10_12_x86_64.whl", hash = "sha256:cd2fb72b02478f06a900a5782de2ef47e0396b3e1f7d5aba30daeb1fce66f303", size = 317215, upload-time = "2025-05-18T19:03:04.303Z" },
    { url = "https://files.pythonhosted.org/packages/8a/4f/144c1b57c39692efc7ea7d8e247acf28e47d0912800b34d0ad815f6b2824/jiter-0.10.0-cp310-cp310-macosx_11_0_arm64.whl", hash = "sha256:32bb468e3af278f095d3fa5b90314728a6916d89ba3d0ffb726dd9bf7367285e", size = 322814, upload-time = "2025-05-18T19:03:06.433Z" },
    { url = "https://files.pythonhosted.org/packages/63/1f/db977336d332a9406c0b1f0b82be6f71f72526a806cbb2281baf201d38e3/jiter-0.10.0-cp310-cp310-manylinux_2_17_aarch64.manylinux2014_aarch64.whl", hash = "sha256:aa8b3e0068c26ddedc7abc6fac37da2d0af16b921e288a5a613f4b86f050354f", size = 345237, upload-time = "2025-05-18T19:03:07.833Z" },
    { url = "https://files.pythonhosted.org/packages/d7/1c/aa30a4a775e8a672ad7f21532bdbfb269f0706b39c6ff14e1f86bdd9e5ff/jiter-0.10.0-cp310-cp310-manylinux_2_17_armv7l.manylinux2014_armv7l.whl", hash = "sha256:286299b74cc49e25cd42eea19b72aa82c515d2f2ee12d11392c56d8701f52224", size = 370999, upload-time = "2025-05-18T19:03:09.338Z" },
    { url = "https://files.pythonhosted.org/packages/35/df/f8257abc4207830cb18880781b5f5b716bad5b2a22fb4330cfd357407c5b/jiter-0.10.0-cp310-cp310-manylinux_2_17_ppc64le.manylinux2014_ppc64le.whl", hash = "sha256:6ed5649ceeaeffc28d87fb012d25a4cd356dcd53eff5acff1f0466b831dda2a7", size = 491109, upload-time = "2025-05-18T19:03:11.13Z" },
    { url = "https://files.pythonhosted.org/packages/06/76/9e1516fd7b4278aa13a2cc7f159e56befbea9aa65c71586305e7afa8b0b3/jiter-0.10.0-cp310-cp310-manylinux_2_17_s390x.manylinux2014_s390x.whl", hash = "sha256:b2ab0051160cb758a70716448908ef14ad476c3774bd03ddce075f3c1f90a3d6", size = 388608, upload-time = "2025-05-18T19:03:12.911Z" },
    { url = "https://files.pythonhosted.org/packages/6d/64/67750672b4354ca20ca18d3d1ccf2c62a072e8a2d452ac3cf8ced73571ef/jiter-0.10.0-cp310-cp310-manylinux_2_17_x86_64.manylinux2014_x86_64.whl", hash = "sha256:03997d2f37f6b67d2f5c475da4412be584e1cec273c1cfc03d642c46db43f8cf", size = 352454, upload-time = "2025-05-18T19:03:14.741Z" },
    { url = "https://files.pythonhosted.org/packages/96/4d/5c4e36d48f169a54b53a305114be3efa2bbffd33b648cd1478a688f639c1/jiter-0.10.0-cp310-cp310-manylinux_2_5_i686.manylinux1_i686.whl", hash = "sha256:c404a99352d839fed80d6afd6c1d66071f3bacaaa5c4268983fc10f769112e90", size = 391833, upload-time = "2025-05-18T19:03:16.426Z" },
    { url = "https://files.pythonhosted.org/packages/0b/de/ce4a6166a78810bd83763d2fa13f85f73cbd3743a325469a4a9289af6dae/jiter-0.10.0-cp310-cp310-musllinux_1_1_aarch64.whl", hash = "sha256:66e989410b6666d3ddb27a74c7e50d0829704ede652fd4c858e91f8d64b403d0", size = 523646, upload-time = "2025-05-18T19:03:17.704Z" },
    { url = "https://files.pythonhosted.org/packages/a2/a6/3bc9acce53466972964cf4ad85efecb94f9244539ab6da1107f7aed82934/jiter-0.10.0-cp310-cp310-musllinux_1_1_x86_64.whl", hash = "sha256:b532d3af9ef4f6374609a3bcb5e05a1951d3bf6190dc6b176fdb277c9bbf15ee", size = 514735, upload-time = "2025-05-18T19:03:19.44Z" },
    { url = "https://files.pythonhosted.org/packages/b4/d8/243c2ab8426a2a4dea85ba2a2ba43df379ccece2145320dfd4799b9633c5/jiter-0.10.0-cp310-cp310-win32.whl", hash = "sha256:da9be20b333970e28b72edc4dff63d4fec3398e05770fb3205f7fb460eb48dd4", size = 210747, upload-time = "2025-05-18T19:03:21.184Z" },
    { url = "https://files.pythonhosted.org/packages/37/7a/8021bd615ef7788b98fc76ff533eaac846322c170e93cbffa01979197a45/jiter-0.10.0-cp310-cp310-win_amd64.whl", hash = "sha256:f59e533afed0c5b0ac3eba20d2548c4a550336d8282ee69eb07b37ea526ee4e5", size = 207484, upload-time = "2025-05-18T19:03:23.046Z" },
    { url = "https://files.pythonhosted.org/packages/1b/dd/6cefc6bd68b1c3c979cecfa7029ab582b57690a31cd2f346c4d0ce7951b6/jiter-0.10.0-cp311-cp311-macosx_10_12_x86_64.whl", hash = "sha256:3bebe0c558e19902c96e99217e0b8e8b17d570906e72ed8a87170bc290b1e978", size = 317473, upload-time = "2025-05-18T19:03:25.942Z" },
    { url = "https://files.pythonhosted.org/packages/be/cf/fc33f5159ce132be1d8dd57251a1ec7a631c7df4bd11e1cd198308c6ae32/jiter-0.10.0-cp311-cp311-macosx_11_0_arm64.whl", hash = "sha256:558cc7e44fd8e507a236bee6a02fa17199ba752874400a0ca6cd6e2196cdb7dc", size = 321971, upload-time = "2025-05-18T19:03:27.255Z" },
    { url = "https://files.pythonhosted.org/packages/68/a4/da3f150cf1d51f6c472616fb7650429c7ce053e0c962b41b68557fdf6379/jiter-0.10.0-cp311-cp311-manylinux_2_17_aarch64.manylinux2014_aarch64.whl", hash = "sha256:4d613e4b379a07d7c8453c5712ce7014e86c6ac93d990a0b8e7377e18505e98d", size = 345574, upload-time = "2025-05-18T19:03:28.63Z" },
    { url = "https://files.pythonhosted.org/packages/84/34/6e8d412e60ff06b186040e77da5f83bc158e9735759fcae65b37d681f28b/jiter-0.10.0-cp311-cp311-manylinux_2_17_armv7l.manylinux2014_armv7l.whl", hash = "sha256:f62cf8ba0618eda841b9bf61797f21c5ebd15a7a1e19daab76e4e4b498d515b2", size = 371028, upload-time = "2025-05-18T19:03:30.292Z" },
    { url = "https://files.pythonhosted.org/packages/fb/d9/9ee86173aae4576c35a2f50ae930d2ccb4c4c236f6cb9353267aa1d626b7/jiter-0.10.0-cp311-cp311-manylinux_2_17_ppc64le.manylinux2014_ppc64le.whl", hash = "sha256:919d139cdfa8ae8945112398511cb7fca58a77382617d279556b344867a37e61", size = 491083, upload-time = "2025-05-18T19:03:31.654Z" },
    { url = "https://files.pythonhosted.org/packages/d9/2c/f955de55e74771493ac9e188b0f731524c6a995dffdcb8c255b89c6fb74b/jiter-0.10.0-cp311-cp311-manylinux_2_17_s390x.manylinux2014_s390x.whl", hash = "sha256:13ddbc6ae311175a3b03bd8994881bc4635c923754932918e18da841632349db", size = 388821, upload-time = "2025-05-18T19:03:33.184Z" },
    { url = "https://files.pythonhosted.org/packages/81/5a/0e73541b6edd3f4aada586c24e50626c7815c561a7ba337d6a7eb0a915b4/jiter-0.10.0-cp311-cp311-manylinux_2_17_x86_64.manylinux2014_x86_64.whl", hash = "sha256:4c440ea003ad10927a30521a9062ce10b5479592e8a70da27f21eeb457b4a9c5", size = 352174, upload-time = "2025-05-18T19:03:34.965Z" },
    { url = "https://files.pythonhosted.org/packages/1c/c0/61eeec33b8c75b31cae42be14d44f9e6fe3ac15a4e58010256ac3abf3638/jiter-0.10.0-cp311-cp311-manylinux_2_5_i686.manylinux1_i686.whl", hash = "sha256:dc347c87944983481e138dea467c0551080c86b9d21de6ea9306efb12ca8f606", size = 391869, upload-time = "2025-05-18T19:03:36.436Z" },
    { url = "https://files.pythonhosted.org/packages/41/22/5beb5ee4ad4ef7d86f5ea5b4509f680a20706c4a7659e74344777efb7739/jiter-0.10.0-cp311-cp311-musllinux_1_1_aarch64.whl", hash = "sha256:13252b58c1f4d8c5b63ab103c03d909e8e1e7842d302473f482915d95fefd605", size = 523741, upload-time = "2025-05-18T19:03:38.168Z" },
    { url = "https://files.pythonhosted.org/packages/ea/10/768e8818538e5817c637b0df52e54366ec4cebc3346108a4457ea7a98f32/jiter-0.10.0-cp311-cp311-musllinux_1_1_x86_64.whl", hash = "sha256:7d1bbf3c465de4a24ab12fb7766a0003f6f9bce48b8b6a886158c4d569452dc5", size = 514527, upload-time = "2025-05-18T19:03:39.577Z" },
    { url = "https://files.pythonhosted.org/packages/73/6d/29b7c2dc76ce93cbedabfd842fc9096d01a0550c52692dfc33d3cc889815/jiter-0.10.0-cp311-cp311-win32.whl", hash = "sha256:db16e4848b7e826edca4ccdd5b145939758dadf0dc06e7007ad0e9cfb5928ae7", size = 210765, upload-time = "2025-05-18T19:03:41.271Z" },
    { url = "https://files.pythonhosted.org/packages/c2/c9/d394706deb4c660137caf13e33d05a031d734eb99c051142e039d8ceb794/jiter-0.10.0-cp311-cp311-win_amd64.whl", hash = "sha256:9c9c1d5f10e18909e993f9641f12fe1c77b3e9b533ee94ffa970acc14ded3812", size = 209234, upload-time = "2025-05-18T19:03:42.918Z" },
    { url = "https://files.pythonhosted.org/packages/6d/b5/348b3313c58f5fbfb2194eb4d07e46a35748ba6e5b3b3046143f3040bafa/jiter-0.10.0-cp312-cp312-macosx_10_12_x86_64.whl", hash = "sha256:1e274728e4a5345a6dde2d343c8da018b9d4bd4350f5a472fa91f66fda44911b", size = 312262, upload-time = "2025-05-18T19:03:44.637Z" },
    { url = "https://files.pythonhosted.org/packages/9c/4a/6a2397096162b21645162825f058d1709a02965606e537e3304b02742e9b/jiter-0.10.0-cp312-cp312-macosx_11_0_arm64.whl", hash = "sha256:7202ae396446c988cb2a5feb33a543ab2165b786ac97f53b59aafb803fef0744", size = 320124, upload-time = "2025-05-18T19:03:46.341Z" },
    { url = "https://files.pythonhosted.org/packages/2a/85/1ce02cade7516b726dd88f59a4ee46914bf79d1676d1228ef2002ed2f1c9/jiter-0.10.0-cp312-cp312-manylinux_2_17_aarch64.manylinux2014_aarch64.whl", hash = "sha256:23ba7722d6748b6920ed02a8f1726fb4b33e0fd2f3f621816a8b486c66410ab2", size = 345330, upload-time = "2025-05-18T19:03:47.596Z" },
    { url = "https://files.pythonhosted.org/packages/75/d0/bb6b4f209a77190ce10ea8d7e50bf3725fc16d3372d0a9f11985a2b23eff/jiter-0.10.0-cp312-cp312-manylinux_2_17_armv7l.manylinux2014_armv7l.whl", hash = "sha256:371eab43c0a288537d30e1f0b193bc4eca90439fc08a022dd83e5e07500ed026", size = 369670, upload-time = "2025-05-18T19:03:49.334Z" },
    { url = "https://files.pythonhosted.org/packages/a0/f5/a61787da9b8847a601e6827fbc42ecb12be2c925ced3252c8ffcb56afcaf/jiter-0.10.0-cp312-cp312-manylinux_2_17_ppc64le.manylinux2014_ppc64le.whl", hash = "sha256:6c675736059020365cebc845a820214765162728b51ab1e03a1b7b3abb70f74c", size = 489057, upload-time = "2025-05-18T19:03:50.66Z" },
    { url = "https://files.pythonhosted.org/packages/12/e4/6f906272810a7b21406c760a53aadbe52e99ee070fc5c0cb191e316de30b/jiter-0.10.0-cp312-cp312-manylinux_2_17_s390x.manylinux2014_s390x.whl", hash = "sha256:0c5867d40ab716e4684858e4887489685968a47e3ba222e44cde6e4a2154f959", size = 389372, upload-time = "2025-05-18T19:03:51.98Z" },
    { url = "https://files.pythonhosted.org/packages/e2/ba/77013b0b8ba904bf3762f11e0129b8928bff7f978a81838dfcc958ad5728/jiter-0.10.0-cp312-cp312-manylinux_2_17_x86_64.manylinux2014_x86_64.whl", hash = "sha256:395bb9a26111b60141757d874d27fdea01b17e8fac958b91c20128ba8f4acc8a", size = 352038, upload-time = "2025-05-18T19:03:53.703Z" },
    { url = "https://files.pythonhosted.org/packages/67/27/c62568e3ccb03368dbcc44a1ef3a423cb86778a4389e995125d3d1aaa0a4/jiter-0.10.0-cp312-cp312-manylinux_2_5_i686.manylinux1_i686.whl", hash = "sha256:6842184aed5cdb07e0c7e20e5bdcfafe33515ee1741a6835353bb45fe5d1bd95", size = 391538, upload-time = "2025-05-18T19:03:55.046Z" },
    { url = "https://files.pythonhosted.org/packages/c0/72/0d6b7e31fc17a8fdce76164884edef0698ba556b8eb0af9546ae1a06b91d/jiter-0.10.0-cp312-cp312-musllinux_1_1_aarch64.whl", hash = "sha256:62755d1bcea9876770d4df713d82606c8c1a3dca88ff39046b85a048566d56ea", size = 523557, upload-time = "2025-05-18T19:03:56.386Z" },
    { url = "https://files.pythonhosted.org/packages/2f/09/bc1661fbbcbeb6244bd2904ff3a06f340aa77a2b94e5a7373fd165960ea3/jiter-0.10.0-cp312-cp312-musllinux_1_1_x86_64.whl", hash = "sha256:533efbce2cacec78d5ba73a41756beff8431dfa1694b6346ce7af3a12c42202b", size = 514202, upload-time = "2025-05-18T19:03:57.675Z" },
    { url = "https://files.pythonhosted.org/packages/1b/84/5a5d5400e9d4d54b8004c9673bbe4403928a00d28529ff35b19e9d176b19/jiter-0.10.0-cp312-cp312-win32.whl", hash = "sha256:8be921f0cadd245e981b964dfbcd6fd4bc4e254cdc069490416dd7a2632ecc01", size = 211781, upload-time = "2025-05-18T19:03:59.025Z" },
    { url = "https://files.pythonhosted.org/packages/9b/52/7ec47455e26f2d6e5f2ea4951a0652c06e5b995c291f723973ae9e724a65/jiter-0.10.0-cp312-cp312-win_amd64.whl", hash = "sha256:a7c7d785ae9dda68c2678532a5a1581347e9c15362ae9f6e68f3fdbfb64f2e49", size = 206176, upload-time = "2025-05-18T19:04:00.305Z" },
    { url = "https://files.pythonhosted.org/packages/2e/b0/279597e7a270e8d22623fea6c5d4eeac328e7d95c236ed51a2b884c54f70/jiter-0.10.0-cp313-cp313-macosx_10_12_x86_64.whl", hash = "sha256:e0588107ec8e11b6f5ef0e0d656fb2803ac6cf94a96b2b9fc675c0e3ab5e8644", size = 311617, upload-time = "2025-05-18T19:04:02.078Z" },
    { url = "https://files.pythonhosted.org/packages/91/e3/0916334936f356d605f54cc164af4060e3e7094364add445a3bc79335d46/jiter-0.10.0-cp313-cp313-macosx_11_0_arm64.whl", hash = "sha256:cafc4628b616dc32530c20ee53d71589816cf385dd9449633e910d596b1f5c8a", size = 318947, upload-time = "2025-05-18T19:04:03.347Z" },
    { url = "https://files.pythonhosted.org/packages/6a/8e/fd94e8c02d0e94539b7d669a7ebbd2776e51f329bb2c84d4385e8063a2ad/jiter-0.10.0-cp313-cp313-manylinux_2_17_aarch64.manylinux2014_aarch64.whl", hash = "sha256:520ef6d981172693786a49ff5b09eda72a42e539f14788124a07530f785c3ad6", size = 344618, upload-time = "2025-05-18T19:04:04.709Z" },
    { url = "https://files.pythonhosted.org/packages/6f/b0/f9f0a2ec42c6e9c2e61c327824687f1e2415b767e1089c1d9135f43816bd/jiter-0.10.0-cp313-cp313-manylinux_2_17_armv7l.manylinux2014_armv7l.whl", hash = "sha256:554dedfd05937f8fc45d17ebdf298fe7e0c77458232bcb73d9fbbf4c6455f5b3", size = 368829, upload-time = "2025-05-18T19:04:06.912Z" },
    { url = "https://files.pythonhosted.org/packages/e8/57/5bbcd5331910595ad53b9fd0c610392ac68692176f05ae48d6ce5c852967/jiter-0.10.0-cp313-cp313-manylinux_2_17_ppc64le.manylinux2014_ppc64le.whl", hash = "sha256:5bc299da7789deacf95f64052d97f75c16d4fc8c4c214a22bf8d859a4288a1c2", size = 491034, upload-time = "2025-05-18T19:04:08.222Z" },
    { url = "https://files.pythonhosted.org/packages/9b/be/c393df00e6e6e9e623a73551774449f2f23b6ec6a502a3297aeeece2c65a/jiter-0.10.0-cp313-cp313-manylinux_2_17_s390x.manylinux2014_s390x.whl", hash = "sha256:5161e201172de298a8a1baad95eb85db4fb90e902353b1f6a41d64ea64644e25", size = 388529, upload-time = "2025-05-18T19:04:09.566Z" },
    { url = "https://files.pythonhosted.org/packages/42/3e/df2235c54d365434c7f150b986a6e35f41ebdc2f95acea3036d99613025d/jiter-0.10.0-cp313-cp313-manylinux_2_17_x86_64.manylinux2014_x86_64.whl", hash = "sha256:2e2227db6ba93cb3e2bf67c87e594adde0609f146344e8207e8730364db27041", size = 350671, upload-time = "2025-05-18T19:04:10.98Z" },
    { url = "https://files.pythonhosted.org/packages/c6/77/71b0b24cbcc28f55ab4dbfe029f9a5b73aeadaba677843fc6dc9ed2b1d0a/jiter-0.10.0-cp313-cp313-manylinux_2_5_i686.manylinux1_i686.whl", hash = "sha256:15acb267ea5e2c64515574b06a8bf393fbfee6a50eb1673614aa45f4613c0cca", size = 390864, upload-time = "2025-05-18T19:04:12.722Z" },
    { url = "https://files.pythonhosted.org/packages/6a/d3/ef774b6969b9b6178e1d1e7a89a3bd37d241f3d3ec5f8deb37bbd203714a/jiter-0.10.0-cp313-cp313-musllinux_1_1_aarch64.whl", hash = "sha256:901b92f2e2947dc6dfcb52fd624453862e16665ea909a08398dde19c0731b7f4", size = 522989, upload-time = "2025-05-18T19:04:14.261Z" },
    { url = "https://files.pythonhosted.org/packages/0c/41/9becdb1d8dd5d854142f45a9d71949ed7e87a8e312b0bede2de849388cb9/jiter-0.10.0-cp313-cp313-musllinux_1_1_x86_64.whl", hash = "sha256:d0cb9a125d5a3ec971a094a845eadde2db0de85b33c9f13eb94a0c63d463879e", size = 513495, upload-time = "2025-05-18T19:04:15.603Z" },
    { url = "https://files.pythonhosted.org/packages/9c/36/3468e5a18238bdedae7c4d19461265b5e9b8e288d3f86cd89d00cbb48686/jiter-0.10.0-cp313-cp313-win32.whl", hash = "sha256:48a403277ad1ee208fb930bdf91745e4d2d6e47253eedc96e2559d1e6527006d", size = 211289, upload-time = "2025-05-18T19:04:17.541Z" },
    { url = "https://files.pythonhosted.org/packages/7e/07/1c96b623128bcb913706e294adb5f768fb7baf8db5e1338ce7b4ee8c78ef/jiter-0.10.0-cp313-cp313-win_amd64.whl", hash = "sha256:75f9eb72ecb640619c29bf714e78c9c46c9c4eaafd644bf78577ede459f330d4", size = 205074, upload-time = "2025-05-18T19:04:19.21Z" },
    { url = "https://files.pythonhosted.org/packages/54/46/caa2c1342655f57d8f0f2519774c6d67132205909c65e9aa8255e1d7b4f4/jiter-0.10.0-cp313-cp313t-macosx_11_0_arm64.whl", hash = "sha256:28ed2a4c05a1f32ef0e1d24c2611330219fed727dae01789f4a335617634b1ca", size = 318225, upload-time = "2025-05-18T19:04:20.583Z" },
    { url = "https://files.pythonhosted.org/packages/43/84/c7d44c75767e18946219ba2d703a5a32ab37b0bc21886a97bc6062e4da42/jiter-0.10.0-cp313-cp313t-manylinux_2_17_x86_64.manylinux2014_x86_64.whl", hash = "sha256:14a4c418b1ec86a195f1ca69da8b23e8926c752b685af665ce30777233dfe070", size = 350235, upload-time = "2025-05-18T19:04:22.363Z" },
    { url = "https://files.pythonhosted.org/packages/01/16/f5a0135ccd968b480daad0e6ab34b0c7c5ba3bc447e5088152696140dcb3/jiter-0.10.0-cp313-cp313t-win_amd64.whl", hash = "sha256:d7bfed2fe1fe0e4dda6ef682cee888ba444b21e7a6553e03252e4feb6cf0adca", size = 207278, upload-time = "2025-05-18T19:04:23.627Z" },
    { url = "https://files.pythonhosted.org/packages/1c/9b/1d646da42c3de6c2188fdaa15bce8ecb22b635904fc68be025e21249ba44/jiter-0.10.0-cp314-cp314-macosx_10_12_x86_64.whl", hash = "sha256:5e9251a5e83fab8d87799d3e1a46cb4b7f2919b895c6f4483629ed2446f66522", size = 310866, upload-time = "2025-05-18T19:04:24.891Z" },
    { url = "https://files.pythonhosted.org/packages/ad/0e/26538b158e8a7c7987e94e7aeb2999e2e82b1f9d2e1f6e9874ddf71ebda0/jiter-0.10.0-cp314-cp314-macosx_11_0_arm64.whl", hash = "sha256:023aa0204126fe5b87ccbcd75c8a0d0261b9abdbbf46d55e7ae9f8e22424eeb8", size = 318772, upload-time = "2025-05-18T19:04:26.161Z" },
    { url = "https://files.pythonhosted.org/packages/7b/fb/d302893151caa1c2636d6574d213e4b34e31fd077af6050a9c5cbb42f6fb/jiter-0.10.0-cp314-cp314-manylinux_2_17_aarch64.manylinux2014_aarch64.whl", hash = "sha256:3c189c4f1779c05f75fc17c0c1267594ed918996a231593a21a5ca5438445216", size = 344534, upload-time = "2025-05-18T19:04:27.495Z" },
    { url = "https://files.pythonhosted.org/packages/01/d8/5780b64a149d74e347c5128d82176eb1e3241b1391ac07935693466d6219/jiter-0.10.0-cp314-cp314-manylinux_2_17_armv7l.manylinux2014_armv7l.whl", hash = "sha256:15720084d90d1098ca0229352607cd68256c76991f6b374af96f36920eae13c4", size = 369087, upload-time = "2025-05-18T19:04:28.896Z" },
    { url = "https://files.pythonhosted.org/packages/e8/5b/f235a1437445160e777544f3ade57544daf96ba7e96c1a5b24a6f7ac7004/jiter-0.10.0-cp314-cp314-manylinux_2_17_ppc64le.manylinux2014_ppc64le.whl", hash = "sha256:e4f2fb68e5f1cfee30e2b2a09549a00683e0fde4c6a2ab88c94072fc33cb7426", size = 490694, upload-time = "2025-05-18T19:04:30.183Z" },
    { url = "https://files.pythonhosted.org/packages/85/a9/9c3d4617caa2ff89cf61b41e83820c27ebb3f7b5fae8a72901e8cd6ff9be/jiter-0.10.0-cp314-cp314-manylinux_2_17_s390x.manylinux2014_s390x.whl", hash = "sha256:ce541693355fc6da424c08b7edf39a2895f58d6ea17d92cc2b168d20907dee12", size = 388992, upload-time = "2025-05-18T19:04:32.028Z" },
    { url = "https://files.pythonhosted.org/packages/68/b1/344fd14049ba5c94526540af7eb661871f9c54d5f5601ff41a959b9a0bbd/jiter-0.10.0-cp314-cp314-manylinux_2_17_x86_64.manylinux2014_x86_64.whl", hash = "sha256:31c50c40272e189d50006ad5c73883caabb73d4e9748a688b216e85a9a9ca3b9", size = 351723, upload-time = "2025-05-18T19:04:33.467Z" },
    { url = "https://files.pythonhosted.org/packages/41/89/4c0e345041186f82a31aee7b9d4219a910df672b9fef26f129f0cda07a29/jiter-0.10.0-cp314-cp314-manylinux_2_5_i686.manylinux1_i686.whl", hash = "sha256:fa3402a2ff9815960e0372a47b75c76979d74402448509ccd49a275fa983ef8a", size = 392215, upload-time = "2025-05-18T19:04:34.827Z" },
    { url = "https://files.pythonhosted.org/packages/55/58/ee607863e18d3f895feb802154a2177d7e823a7103f000df182e0f718b38/jiter-0.10.0-cp314-cp314-musllinux_1_1_aarch64.whl", hash = "sha256:1956f934dca32d7bb647ea21d06d93ca40868b505c228556d3373cbd255ce853", size = 522762, upload-time = "2025-05-18T19:04:36.19Z" },
    { url = "https://files.pythonhosted.org/packages/15/d0/9123fb41825490d16929e73c212de9a42913d68324a8ce3c8476cae7ac9d/jiter-0.10.0-cp314-cp314-musllinux_1_1_x86_64.whl", hash = "sha256:fcedb049bdfc555e261d6f65a6abe1d5ad68825b7202ccb9692636c70fcced86", size = 513427, upload-time = "2025-05-18T19:04:37.544Z" },
    { url = "https://files.pythonhosted.org/packages/d8/b3/2bd02071c5a2430d0b70403a34411fc519c2f227da7b03da9ba6a956f931/jiter-0.10.0-cp314-cp314-win32.whl", hash = "sha256:ac509f7eccca54b2a29daeb516fb95b6f0bd0d0d8084efaf8ed5dfc7b9f0b357", size = 210127, upload-time = "2025-05-18T19:04:38.837Z" },
    { url = "https://files.pythonhosted.org/packages/03/0c/5fe86614ea050c3ecd728ab4035534387cd41e7c1855ef6c031f1ca93e3f/jiter-0.10.0-cp314-cp314t-macosx_11_0_arm64.whl", hash = "sha256:5ed975b83a2b8639356151cef5c0d597c68376fc4922b45d0eb384ac058cfa00", size = 318527, upload-time = "2025-05-18T19:04:40.612Z" },
    { url = "https://files.pythonhosted.org/packages/b3/4a/4175a563579e884192ba6e81725fc0448b042024419be8d83aa8a80a3f44/jiter-0.10.0-cp314-cp314t-manylinux_2_17_x86_64.manylinux2014_x86_64.whl", hash = "sha256:3aa96f2abba33dc77f79b4cf791840230375f9534e5fac927ccceb58c5e604a5", size = 354213, upload-time = "2025-05-18T19:04:41.894Z" },
]

[[package]]
name = "jmespath"
version = "1.0.1"
source = { registry = "https://pypi.org/simple" }
sdist = { url = "https://files.pythonhosted.org/packages/00/2a/e867e8531cf3e36b41201936b7fa7ba7b5702dbef42922193f05c8976cd6/jmespath-1.0.1.tar.gz", hash = "sha256:90261b206d6defd58fdd5e85f478bf633a2901798906be2ad389150c5c60edbe", size = 25843, upload-time = "2022-06-17T18:00:12.224Z" }
wheels = [
    { url = "https://files.pythonhosted.org/packages/31/b4/b9b800c45527aadd64d5b442f9b932b00648617eb5d63d2c7a6587b7cafc/jmespath-1.0.1-py3-none-any.whl", hash = "sha256:02e2e4cc71b5bcab88332eebf907519190dd9e6e82107fa7f83b1003a6252980", size = 20256, upload-time = "2022-06-17T18:00:10.251Z" },
]

[[package]]
name = "logfire"
version = "3.16.1"
source = { registry = "https://pypi.org/simple" }
dependencies = [
    { name = "executing" },
    { name = "opentelemetry-exporter-otlp-proto-http" },
    { name = "opentelemetry-instrumentation" },
    { name = "opentelemetry-sdk" },
    { name = "protobuf" },
    { name = "rich" },
    { name = "tomli", marker = "python_full_version < '3.11'" },
    { name = "typing-extensions" },
]
sdist = { url = "https://files.pythonhosted.org/packages/e7/1d/ec4d24a12b3e96e19e9874170c63ebdd2bcc118370fb60dd86a88b758f0e/logfire-3.16.1.tar.gz", hash = "sha256:de91504243737cf161d4704a9980fbe3640f1e20c6df5f1948cb1cc559356a28", size = 477077, upload-time = "2025-05-26T12:08:47.597Z" }
wheels = [
    { url = "https://files.pythonhosted.org/packages/d6/1b/f0a5677c470184a342987ee6cfda539fdc0e8cfaffc3808c24f64f203d43/logfire-3.16.1-py3-none-any.whl", hash = "sha256:0622089e776294f54de31ede0c6cb23d4891f8f7e4bd4dbd89ee5fed8eb8c27f", size = 194633, upload-time = "2025-05-26T12:08:43.952Z" },
]

[[package]]
name = "logfire-api"
version = "3.16.1"
source = { registry = "https://pypi.org/simple" }
sdist = { url = "https://files.pythonhosted.org/packages/86/d5/1fde2adc24a2535faee363cdb5a8a15fe0c0cc542d1f731c37cd4689e258/logfire_api-3.16.1.tar.gz", hash = "sha256:b624927dd2da1f3ce7031434a3db61ecbbfecb94d1e2636b9eb616adde0dfeee", size = 48243, upload-time = "2025-05-26T12:08:49.334Z" }
wheels = [
    { url = "https://files.pythonhosted.org/packages/ee/a4/8200b279a44990ad9d4233f05c2bc4029ba02f25de51fee61f51bc5c5a98/logfire_api-3.16.1-py3-none-any.whl", hash = "sha256:da0d232fffadded58339b91a5a1b5f45c4bd05a62e9241c973de9c5bebe34521", size = 80121, upload-time = "2025-05-26T12:08:46.108Z" },
]

[[package]]
name = "markdown-it-py"
version = "3.0.0"
source = { registry = "https://pypi.org/simple" }
dependencies = [
    { name = "mdurl" },
]
sdist = { url = "https://files.pythonhosted.org/packages/38/71/3b932df36c1a044d397a1f92d1cf91ee0a503d91e470cbd670aa66b07ed0/markdown-it-py-3.0.0.tar.gz", hash = "sha256:e3f60a94fa066dc52ec76661e37c851cb232d92f9886b15cb560aaada2df8feb", size = 74596, upload-time = "2023-06-03T06:41:14.443Z" }
wheels = [
    { url = "https://files.pythonhosted.org/packages/42/d7/1ec15b46af6af88f19b8e5ffea08fa375d433c998b8a7639e76935c14f1f/markdown_it_py-3.0.0-py3-none-any.whl", hash = "sha256:355216845c60bd96232cd8d8c40e8f9765cc86f46880e43a8fd22dc1a1a8cab1", size = 87528, upload-time = "2023-06-03T06:41:11.019Z" },
]

[[package]]
name = "mcp"
version = "1.9.1"
source = { registry = "https://pypi.org/simple" }
dependencies = [
    { name = "anyio" },
    { name = "httpx" },
    { name = "httpx-sse" },
    { name = "pydantic" },
    { name = "pydantic-settings" },
    { name = "python-multipart" },
    { name = "sse-starlette" },
    { name = "starlette" },
    { name = "uvicorn", marker = "sys_platform != 'emscripten'" },
]
sdist = { url = "https://files.pythonhosted.org/packages/e7/bc/54aec2c334698cc575ca3b3481eed627125fb66544152fa1af927b1a495c/mcp-1.9.1.tar.gz", hash = "sha256:19879cd6dde3d763297617242888c2f695a95dfa854386a6a68676a646ce75e4", size = 316247, upload-time = "2025-05-22T15:52:21.26Z" }
wheels = [
    { url = "https://files.pythonhosted.org/packages/a6/c0/4ac795585a22a0a2d09cd2b1187b0252d2afcdebd01e10a68bbac4d34890/mcp-1.9.1-py3-none-any.whl", hash = "sha256:2900ded8ffafc3c8a7bfcfe8bc5204037e988e753ec398f371663e6a06ecd9a9", size = 130261, upload-time = "2025-05-22T15:52:19.702Z" },
]

[[package]]
name = "mdurl"
version = "0.1.2"
source = { registry = "https://pypi.org/simple" }
sdist = { url = "https://files.pythonhosted.org/packages/d6/54/cfe61301667036ec958cb99bd3efefba235e65cdeb9c84d24a8293ba1d90/mdurl-0.1.2.tar.gz", hash = "sha256:bb413d29f5eea38f31dd4754dd7377d4465116fb207585f97bf925588687c1ba", size = 8729, upload-time = "2022-08-14T12:40:10.846Z" }
wheels = [
    { url = "https://files.pythonhosted.org/packages/b3/38/89ba8ad64ae25be8de66a6d463314cf1eb366222074cfda9ee839c56a4b4/mdurl-0.1.2-py3-none-any.whl", hash = "sha256:84008a41e51615a49fc9966191ff91509e3c40b939176e643fd50a5c2196b8f8", size = 9979, upload-time = "2022-08-14T12:40:09.779Z" },
]

[[package]]
name = "mistralai"
version = "1.7.1"
source = { registry = "https://pypi.org/simple" }
dependencies = [
    { name = "eval-type-backport" },
    { name = "httpx" },
    { name = "pydantic" },
    { name = "python-dateutil" },
    { name = "typing-inspection" },
]
sdist = { url = "https://files.pythonhosted.org/packages/1d/34/b819d228f4df173c1bfd42936c2c749f41a13ae0796d03cd55f955426842/mistralai-1.7.1.tar.gz", hash = "sha256:a0cd4632c8aad6d8b90f77713c4049185626ac9b2a0d82484407beef1a9d16f3", size = 142373, upload-time = "2025-05-22T15:08:18.247Z" }
wheels = [
    { url = "https://files.pythonhosted.org/packages/b3/ea/bc40e3c8cf6ac5672eae503601b1f8b766085a9cf07c2e45de4b0481c91f/mistralai-1.7.1-py3-none-any.whl", hash = "sha256:2ca97f9c2adac9509578e8b141a1875bee1d966a8dde4d90ffc05f1b904b0421", size = 302285, upload-time = "2025-05-22T15:08:16.718Z" },
]

[[package]]
name = "openai"
version = "1.82.0"
source = { registry = "https://pypi.org/simple" }
dependencies = [
    { name = "anyio" },
    { name = "distro" },
    { name = "httpx" },
    { name = "jiter" },
    { name = "pydantic" },
    { name = "sniffio" },
    { name = "tqdm" },
    { name = "typing-extensions" },
]
sdist = { url = "https://files.pythonhosted.org/packages/3f/19/6b09bb3132f7e1a7a2291fd46fb33659bbccca041f863abd682e14ba86d7/openai-1.82.0.tar.gz", hash = "sha256:b0a009b9a58662d598d07e91e4219ab4b1e3d8ba2db3f173896a92b9b874d1a7", size = 461092, upload-time = "2025-05-22T20:08:07.282Z" }
wheels = [
    { url = "https://files.pythonhosted.org/packages/51/4b/a59464ee5f77822a81ee069b4021163a0174940a92685efc3cf8b4c443a3/openai-1.82.0-py3-none-any.whl", hash = "sha256:8c40647fea1816516cb3de5189775b30b5f4812777e40b8768f361f232b61b30", size = 720412, upload-time = "2025-05-22T20:08:05.637Z" },
]

[[package]]
name = "opentelemetry-api"
version = "1.33.1"
source = { registry = "https://pypi.org/simple" }
dependencies = [
    { name = "deprecated" },
    { name = "importlib-metadata" },
]
sdist = { url = "https://files.pythonhosted.org/packages/9a/8d/1f5a45fbcb9a7d87809d460f09dc3399e3fbd31d7f3e14888345e9d29951/opentelemetry_api-1.33.1.tar.gz", hash = "sha256:1c6055fc0a2d3f23a50c7e17e16ef75ad489345fd3df1f8b8af7c0bbf8a109e8", size = 65002, upload-time = "2025-05-16T18:52:41.146Z" }
wheels = [
    { url = "https://files.pythonhosted.org/packages/05/44/4c45a34def3506122ae61ad684139f0bbc4e00c39555d4f7e20e0e001c8a/opentelemetry_api-1.33.1-py3-none-any.whl", hash = "sha256:4db83ebcf7ea93e64637ec6ee6fabee45c5cbe4abd9cf3da95c43828ddb50b83", size = 65771, upload-time = "2025-05-16T18:52:17.419Z" },
]

[[package]]
name = "opentelemetry-exporter-otlp-proto-common"
version = "1.33.1"
source = { registry = "https://pypi.org/simple" }
dependencies = [
    { name = "opentelemetry-proto" },
]
sdist = { url = "https://files.pythonhosted.org/packages/7a/18/a1ec9dcb6713a48b4bdd10f1c1e4d5d2489d3912b80d2bcc059a9a842836/opentelemetry_exporter_otlp_proto_common-1.33.1.tar.gz", hash = "sha256:c57b3fa2d0595a21c4ed586f74f948d259d9949b58258f11edb398f246bec131", size = 20828, upload-time = "2025-05-16T18:52:43.795Z" }
wheels = [
    { url = "https://files.pythonhosted.org/packages/09/52/9bcb17e2c29c1194a28e521b9d3f2ced09028934c3c52a8205884c94b2df/opentelemetry_exporter_otlp_proto_common-1.33.1-py3-none-any.whl", hash = "sha256:b81c1de1ad349785e601d02715b2d29d6818aed2c809c20219f3d1f20b038c36", size = 18839, upload-time = "2025-05-16T18:52:22.447Z" },
]

[[package]]
name = "opentelemetry-exporter-otlp-proto-http"
version = "1.33.1"
source = { registry = "https://pypi.org/simple" }
dependencies = [
    { name = "deprecated" },
    { name = "googleapis-common-protos" },
    { name = "opentelemetry-api" },
    { name = "opentelemetry-exporter-otlp-proto-common" },
    { name = "opentelemetry-proto" },
    { name = "opentelemetry-sdk" },
    { name = "requests" },
]
sdist = { url = "https://files.pythonhosted.org/packages/60/48/e4314ac0ed2ad043c07693d08c9c4bf5633857f5b72f2fefc64fd2b114f6/opentelemetry_exporter_otlp_proto_http-1.33.1.tar.gz", hash = "sha256:46622d964a441acb46f463ebdc26929d9dec9efb2e54ef06acdc7305e8593c38", size = 15353, upload-time = "2025-05-16T18:52:45.522Z" }
wheels = [
    { url = "https://files.pythonhosted.org/packages/63/ba/5a4ad007588016fe37f8d36bf08f325fe684494cc1e88ca8fa064a4c8f57/opentelemetry_exporter_otlp_proto_http-1.33.1-py3-none-any.whl", hash = "sha256:ebd6c523b89a2ecba0549adb92537cc2bf647b4ee61afbbd5a4c6535aa3da7cf", size = 17733, upload-time = "2025-05-16T18:52:25.137Z" },
]

[[package]]
name = "opentelemetry-instrumentation"
version = "0.54b1"
source = { registry = "https://pypi.org/simple" }
dependencies = [
    { name = "opentelemetry-api" },
    { name = "opentelemetry-semantic-conventions" },
    { name = "packaging" },
    { name = "wrapt" },
]
sdist = { url = "https://files.pythonhosted.org/packages/c3/fd/5756aea3fdc5651b572d8aef7d94d22a0a36e49c8b12fcb78cb905ba8896/opentelemetry_instrumentation-0.54b1.tar.gz", hash = "sha256:7658bf2ff914b02f246ec14779b66671508125c0e4227361e56b5ebf6cef0aec", size = 28436, upload-time = "2025-05-16T19:03:22.223Z" }
wheels = [
    { url = "https://files.pythonhosted.org/packages/f4/89/0790abc5d9c4fc74bd3e03cb87afe2c820b1d1a112a723c1163ef32453ee/opentelemetry_instrumentation-0.54b1-py3-none-any.whl", hash = "sha256:a4ae45f4a90c78d7006c51524f57cd5aa1231aef031eae905ee34d5423f5b198", size = 31019, upload-time = "2025-05-16T19:02:15.611Z" },
]

[[package]]
name = "opentelemetry-proto"
version = "1.33.1"
source = { registry = "https://pypi.org/simple" }
dependencies = [
    { name = "protobuf" },
]
sdist = { url = "https://files.pythonhosted.org/packages/f6/dc/791f3d60a1ad8235930de23eea735ae1084be1c6f96fdadf38710662a7e5/opentelemetry_proto-1.33.1.tar.gz", hash = "sha256:9627b0a5c90753bf3920c398908307063e4458b287bb890e5c1d6fa11ad50b68", size = 34363, upload-time = "2025-05-16T18:52:52.141Z" }
wheels = [
    { url = "https://files.pythonhosted.org/packages/c4/29/48609f4c875c2b6c80930073c82dd1cafd36b6782244c01394007b528960/opentelemetry_proto-1.33.1-py3-none-any.whl", hash = "sha256:243d285d9f29663fc7ea91a7171fcc1ccbbfff43b48df0774fd64a37d98eda70", size = 55854, upload-time = "2025-05-16T18:52:36.269Z" },
]

[[package]]
name = "opentelemetry-sdk"
version = "1.33.1"
source = { registry = "https://pypi.org/simple" }
dependencies = [
    { name = "opentelemetry-api" },
    { name = "opentelemetry-semantic-conventions" },
    { name = "typing-extensions" },
]
sdist = { url = "https://files.pythonhosted.org/packages/67/12/909b98a7d9b110cce4b28d49b2e311797cffdce180371f35eba13a72dd00/opentelemetry_sdk-1.33.1.tar.gz", hash = "sha256:85b9fcf7c3d23506fbc9692fd210b8b025a1920535feec50bd54ce203d57a531", size = 161885, upload-time = "2025-05-16T18:52:52.832Z" }
wheels = [
    { url = "https://files.pythonhosted.org/packages/df/8e/ae2d0742041e0bd7fe0d2dcc5e7cce51dcf7d3961a26072d5b43cc8fa2a7/opentelemetry_sdk-1.33.1-py3-none-any.whl", hash = "sha256:19ea73d9a01be29cacaa5d6c8ce0adc0b7f7b4d58cc52f923e4413609f670112", size = 118950, upload-time = "2025-05-16T18:52:37.297Z" },
]

[[package]]
name = "opentelemetry-semantic-conventions"
version = "0.54b1"
source = { registry = "https://pypi.org/simple" }
dependencies = [
    { name = "deprecated" },
    { name = "opentelemetry-api" },
]
sdist = { url = "https://files.pythonhosted.org/packages/5b/2c/d7990fc1ffc82889d466e7cd680788ace44a26789809924813b164344393/opentelemetry_semantic_conventions-0.54b1.tar.gz", hash = "sha256:d1cecedae15d19bdaafca1e56b29a66aa286f50b5d08f036a145c7f3e9ef9cee", size = 118642, upload-time = "2025-05-16T18:52:53.962Z" }
wheels = [
    { url = "https://files.pythonhosted.org/packages/0a/80/08b1698c52ff76d96ba440bf15edc2f4bc0a279868778928e947c1004bdd/opentelemetry_semantic_conventions-0.54b1-py3-none-any.whl", hash = "sha256:29dab644a7e435b58d3a3918b58c333c92686236b30f7891d5e51f02933ca60d", size = 194938, upload-time = "2025-05-16T18:52:38.796Z" },
]

[[package]]
name = "packaging"
version = "25.0"
source = { registry = "https://pypi.org/simple" }
sdist = { url = "https://files.pythonhosted.org/packages/a1/d4/1fc4078c65507b51b96ca8f8c3ba19e6a61c8253c72794544580a7b6c24d/packaging-25.0.tar.gz", hash = "sha256:d443872c98d677bf60f6a1f2f8c1cb748e8fe762d2bf9d3148b5599295b0fc4f", size = 165727, upload-time = "2025-04-19T11:48:59.673Z" }
wheels = [
    { url = "https://files.pythonhosted.org/packages/20/12/38679034af332785aac8774540895e234f4d07f7545804097de4b666afd8/packaging-25.0-py3-none-any.whl", hash = "sha256:29572ef2b1f17581046b3a2227d5c611fb25ec70ca1ba8554b24b0e69331a484", size = 66469, upload-time = "2025-04-19T11:48:57.875Z" },
]

[[package]]
name = "pathspec"
version = "0.12.1"
source = { registry = "https://pypi.org/simple" }
sdist = { url = "https://files.pythonhosted.org/packages/ca/bc/f35b8446f4531a7cb215605d100cd88b7ac6f44ab3fc94870c120ab3adbf/pathspec-0.12.1.tar.gz", hash = "sha256:a482d51503a1ab33b1c67a6c3813a26953dbdc71c31dacaef9a838c4e29f5712", size = 51043, upload-time = "2023-12-10T22:30:45Z" }
wheels = [
    { url = "https://files.pythonhosted.org/packages/cc/20/ff623b09d963f88bfde16306a54e12ee5ea43e9b597108672ff3a408aad6/pathspec-0.12.1-py3-none-any.whl", hash = "sha256:a0d503e138a4c123b27490a4f7beda6a01c6f288df0e4a8b79c7eb0dc7b4cc08", size = 31191, upload-time = "2023-12-10T22:30:43.14Z" },
]

[[package]]
name = "pluggy"
version = "1.6.0"
source = { registry = "https://pypi.org/simple" }
sdist = { url = "https://files.pythonhosted.org/packages/f9/e2/3e91f31a7d2b083fe6ef3fa267035b518369d9511ffab804f839851d2779/pluggy-1.6.0.tar.gz", hash = "sha256:7dcc130b76258d33b90f61b658791dede3486c3e6bfb003ee5c9bfb396dd22f3", size = 69412, upload-time = "2025-05-15T12:30:07.975Z" }
wheels = [
    { url = "https://files.pythonhosted.org/packages/54/20/4d324d65cc6d9205fabedc306948156824eb9f0ee1633355a8f7ec5c66bf/pluggy-1.6.0-py3-none-any.whl", hash = "sha256:e920276dd6813095e9377c0bc5566d94c932c33b27a3e3945d8389c374dd4746", size = 20538, upload-time = "2025-05-15T12:30:06.134Z" },
]

[[package]]
name = "prompt-toolkit"
version = "3.0.51"
source = { registry = "https://pypi.org/simple" }
dependencies = [
    { name = "wcwidth" },
]
sdist = { url = "https://files.pythonhosted.org/packages/bb/6e/9d084c929dfe9e3bfe0c6a47e31f78a25c54627d64a66e884a8bf5474f1c/prompt_toolkit-3.0.51.tar.gz", hash = "sha256:931a162e3b27fc90c86f1b48bb1fb2c528c2761475e57c9c06de13311c7b54ed", size = 428940, upload-time = "2025-04-15T09:18:47.731Z" }
wheels = [
    { url = "https://files.pythonhosted.org/packages/ce/4f/5249960887b1fbe561d9ff265496d170b55a735b76724f10ef19f9e40716/prompt_toolkit-3.0.51-py3-none-any.whl", hash = "sha256:52742911fde84e2d423e2f9a4cf1de7d7ac4e51958f648d9540e0fb8db077b07", size = 387810, upload-time = "2025-04-15T09:18:44.753Z" },
]

[[package]]
name = "protobuf"
version = "5.29.4"
source = { registry = "https://pypi.org/simple" }
sdist = { url = "https://files.pythonhosted.org/packages/17/7d/b9dca7365f0e2c4fa7c193ff795427cfa6290147e5185ab11ece280a18e7/protobuf-5.29.4.tar.gz", hash = "sha256:4f1dfcd7997b31ef8f53ec82781ff434a28bf71d9102ddde14d076adcfc78c99", size = 424902, upload-time = "2025-03-19T21:23:24.25Z" }
wheels = [
    { url = "https://files.pythonhosted.org/packages/9a/b2/043a1a1a20edd134563699b0e91862726a0dc9146c090743b6c44d798e75/protobuf-5.29.4-cp310-abi3-win32.whl", hash = "sha256:13eb236f8eb9ec34e63fc8b1d6efd2777d062fa6aaa68268fb67cf77f6839ad7", size = 422709, upload-time = "2025-03-19T21:23:08.293Z" },
    { url = "https://files.pythonhosted.org/packages/79/fc/2474b59570daa818de6124c0a15741ee3e5d6302e9d6ce0bdfd12e98119f/protobuf-5.29.4-cp310-abi3-win_amd64.whl", hash = "sha256:bcefcdf3976233f8a502d265eb65ea740c989bacc6c30a58290ed0e519eb4b8d", size = 434506, upload-time = "2025-03-19T21:23:11.253Z" },
    { url = "https://files.pythonhosted.org/packages/46/de/7c126bbb06aa0f8a7b38aaf8bd746c514d70e6a2a3f6dd460b3b7aad7aae/protobuf-5.29.4-cp38-abi3-macosx_10_9_universal2.whl", hash = "sha256:307ecba1d852ec237e9ba668e087326a67564ef83e45a0189a772ede9e854dd0", size = 417826, upload-time = "2025-03-19T21:23:13.132Z" },
    { url = "https://files.pythonhosted.org/packages/a2/b5/bade14ae31ba871a139aa45e7a8183d869efe87c34a4850c87b936963261/protobuf-5.29.4-cp38-abi3-manylinux2014_aarch64.whl", hash = "sha256:aec4962f9ea93c431d5714ed1be1c93f13e1a8618e70035ba2b0564d9e633f2e", size = 319574, upload-time = "2025-03-19T21:23:14.531Z" },
    { url = "https://files.pythonhosted.org/packages/46/88/b01ed2291aae68b708f7d334288ad5fb3e7aa769a9c309c91a0d55cb91b0/protobuf-5.29.4-cp38-abi3-manylinux2014_x86_64.whl", hash = "sha256:d7d3f7d1d5a66ed4942d4fefb12ac4b14a29028b209d4bfb25c68ae172059922", size = 319672, upload-time = "2025-03-19T21:23:15.839Z" },
    { url = "https://files.pythonhosted.org/packages/12/fb/a586e0c973c95502e054ac5f81f88394f24ccc7982dac19c515acd9e2c93/protobuf-5.29.4-py3-none-any.whl", hash = "sha256:3fde11b505e1597f71b875ef2fc52062b6a9740e5f7c8997ce878b6009145862", size = 172551, upload-time = "2025-03-19T21:23:22.682Z" },
]

[[package]]
name = "pyasn1"
version = "0.6.1"
source = { registry = "https://pypi.org/simple" }
sdist = { url = "https://files.pythonhosted.org/packages/ba/e9/01f1a64245b89f039897cb0130016d79f77d52669aae6ee7b159a6c4c018/pyasn1-0.6.1.tar.gz", hash = "sha256:6f580d2bdd84365380830acf45550f2511469f673cb4a5ae3857a3170128b034", size = 145322, upload-time = "2024-09-10T22:41:42.55Z" }
wheels = [
    { url = "https://files.pythonhosted.org/packages/c8/f1/d6a797abb14f6283c0ddff96bbdd46937f64122b8c925cab503dd37f8214/pyasn1-0.6.1-py3-none-any.whl", hash = "sha256:0d632f46f2ba09143da3a8afe9e33fb6f92fa2320ab7e886e2d0f7672af84629", size = 83135, upload-time = "2024-09-11T16:00:36.122Z" },
]

[[package]]
name = "pyasn1-modules"
version = "0.4.2"
source = { registry = "https://pypi.org/simple" }
dependencies = [
    { name = "pyasn1" },
]
sdist = { url = "https://files.pythonhosted.org/packages/e9/e6/78ebbb10a8c8e4b61a59249394a4a594c1a7af95593dc933a349c8d00964/pyasn1_modules-0.4.2.tar.gz", hash = "sha256:677091de870a80aae844b1ca6134f54652fa2c8c5a52aa396440ac3106e941e6", size = 307892, upload-time = "2025-03-28T02:41:22.17Z" }
wheels = [
    { url = "https://files.pythonhosted.org/packages/47/8d/d529b5d697919ba8c11ad626e835d4039be708a35b0d22de83a269a6682c/pyasn1_modules-0.4.2-py3-none-any.whl", hash = "sha256:29253a9207ce32b64c3ac6600edc75368f98473906e8fd1043bd6b5b1de2c14a", size = 181259, upload-time = "2025-03-28T02:41:19.028Z" },
]

[[package]]
name = "pydantic"
version = "2.11.5"
source = { registry = "https://pypi.org/simple" }
dependencies = [
    { name = "annotated-types" },
    { name = "pydantic-core" },
    { name = "typing-extensions" },
    { name = "typing-inspection" },
]
sdist = { url = "https://files.pythonhosted.org/packages/f0/86/8ce9040065e8f924d642c58e4a344e33163a07f6b57f836d0d734e0ad3fb/pydantic-2.11.5.tar.gz", hash = "sha256:7f853db3d0ce78ce8bbb148c401c2cdd6431b3473c0cdff2755c7690952a7b7a", size = 787102, upload-time = "2025-05-22T21:18:08.761Z" }
wheels = [
    { url = "https://files.pythonhosted.org/packages/b5/69/831ed22b38ff9b4b64b66569f0e5b7b97cf3638346eb95a2147fdb49ad5f/pydantic-2.11.5-py3-none-any.whl", hash = "sha256:f9c26ba06f9747749ca1e5c94d6a85cb84254577553c8785576fd38fa64dc0f7", size = 444229, upload-time = "2025-05-22T21:18:06.329Z" },
]

[[package]]
name = "pydantic-ai"
version = "0.2.9"
source = { registry = "https://pypi.org/simple" }
dependencies = [
    { name = "pydantic-ai-slim", extra = ["a2a", "anthropic", "bedrock", "cli", "cohere", "evals", "google", "groq", "mcp", "mistral", "openai", "vertexai"] },
]
sdist = { url = "https://files.pythonhosted.org/packages/61/fb/c9f669244c239e4331bc6028b23e7d36e7f6f5164243b518dba86016c54f/pydantic_ai-0.2.9.tar.gz", hash = "sha256:cbe410c6ede774a82d99e81bc59ad386f6ffeddf6355ce2cfa42198067621075", size = 40500179, upload-time = "2025-05-26T07:48:34.734Z" }
wheels = [
    { url = "https://files.pythonhosted.org/packages/d1/a2/78f76415126ada87108a8b5b14ae4b2a792c6ef9a4538a8923208bbc1908/pydantic_ai-0.2.9-py3-none-any.whl", hash = "sha256:c267127f11146e98a044c350af01e912b28b394100212a6a947973d3f6b15e7f", size = 10123, upload-time = "2025-05-26T07:48:24.179Z" },
]

[[package]]
name = "pydantic-ai-slim"
version = "0.2.9"
source = { registry = "https://pypi.org/simple" }
dependencies = [
    { name = "eval-type-backport" },
    { name = "exceptiongroup", marker = "python_full_version < '3.11'" },
    { name = "griffe" },
    { name = "httpx" },
    { name = "opentelemetry-api" },
    { name = "pydantic" },
    { name = "pydantic-graph" },
    { name = "typing-inspection" },
]
sdist = { url = "https://files.pythonhosted.org/packages/05/59/780411777eff7d5c46ac832111051d0c1d873ab63aacc0f705a762a25398/pydantic_ai_slim-0.2.9.tar.gz", hash = "sha256:0cf3ec26bedd2f723e7ddb9e14096a3b265e7f48dbd65cf686735bb0e8df39dd", size = 134776, upload-time = "2025-05-26T07:48:38.436Z" }
wheels = [
    { url = "https://files.pythonhosted.org/packages/d8/23/b4d52d83c302859e1e251a8c8a360b993cf8b4818c8b633adaa98b043556/pydantic_ai_slim-0.2.9-py3-none-any.whl", hash = "sha256:d954ff84cb250d7150a7ed694e4f1f92f820205d036ee006d02fce3e62a3bc4e", size = 175019, upload-time = "2025-05-26T07:48:27.326Z" },
]

[package.optional-dependencies]
a2a = [
    { name = "fasta2a" },
]
anthropic = [
    { name = "anthropic" },
]
bedrock = [
    { name = "boto3" },
]
cli = [
    { name = "argcomplete" },
    { name = "prompt-toolkit" },
    { name = "rich" },
]
cohere = [
    { name = "cohere", marker = "sys_platform != 'emscripten'" },
]
evals = [
    { name = "pydantic-evals" },
]
google = [
    { name = "google-genai" },
]
groq = [
    { name = "groq" },
]
mcp = [
    { name = "mcp" },
]
mistral = [
    { name = "mistralai" },
]
openai = [
    { name = "openai" },
]
vertexai = [
    { name = "google-auth" },
    { name = "requests" },
]

[[package]]
name = "pydantic-core"
version = "2.33.2"
source = { registry = "https://pypi.org/simple" }
dependencies = [
    { name = "typing-extensions" },
]
sdist = { url = "https://files.pythonhosted.org/packages/ad/88/5f2260bdfae97aabf98f1778d43f69574390ad787afb646292a638c923d4/pydantic_core-2.33.2.tar.gz", hash = "sha256:7cb8bc3605c29176e1b105350d2e6474142d7c1bd1d9327c4a9bdb46bf827acc", size = 435195, upload-time = "2025-04-23T18:33:52.104Z" }
wheels = [
    { url = "https://files.pythonhosted.org/packages/e5/92/b31726561b5dae176c2d2c2dc43a9c5bfba5d32f96f8b4c0a600dd492447/pydantic_core-2.33.2-cp310-cp310-macosx_10_12_x86_64.whl", hash = "sha256:2b3d326aaef0c0399d9afffeb6367d5e26ddc24d351dbc9c636840ac355dc5d8", size = 2028817, upload-time = "2025-04-23T18:30:43.919Z" },
    { url = "https://files.pythonhosted.org/packages/a3/44/3f0b95fafdaca04a483c4e685fe437c6891001bf3ce8b2fded82b9ea3aa1/pydantic_core-2.33.2-cp310-cp310-macosx_11_0_arm64.whl", hash = "sha256:0e5b2671f05ba48b94cb90ce55d8bdcaaedb8ba00cc5359f6810fc918713983d", size = 1861357, upload-time = "2025-04-23T18:30:46.372Z" },
    { url = "https://files.pythonhosted.org/packages/30/97/e8f13b55766234caae05372826e8e4b3b96e7b248be3157f53237682e43c/pydantic_core-2.33.2-cp310-cp310-manylinux_2_17_aarch64.manylinux2014_aarch64.whl", hash = "sha256:0069c9acc3f3981b9ff4cdfaf088e98d83440a4c7ea1bc07460af3d4dc22e72d", size = 1898011, upload-time = "2025-04-23T18:30:47.591Z" },
    { url = "https://files.pythonhosted.org/packages/9b/a3/99c48cf7bafc991cc3ee66fd544c0aae8dc907b752f1dad2d79b1b5a471f/pydantic_core-2.33.2-cp310-cp310-manylinux_2_17_armv7l.manylinux2014_armv7l.whl", hash = "sha256:d53b22f2032c42eaaf025f7c40c2e3b94568ae077a606f006d206a463bc69572", size = 1982730, upload-time = "2025-04-23T18:30:49.328Z" },
    { url = "https://files.pythonhosted.org/packages/de/8e/a5b882ec4307010a840fb8b58bd9bf65d1840c92eae7534c7441709bf54b/pydantic_core-2.33.2-cp310-cp310-manylinux_2_17_ppc64le.manylinux2014_ppc64le.whl", hash = "sha256:0405262705a123b7ce9f0b92f123334d67b70fd1f20a9372b907ce1080c7ba02", size = 2136178, upload-time = "2025-04-23T18:30:50.907Z" },
    { url = "https://files.pythonhosted.org/packages/e4/bb/71e35fc3ed05af6834e890edb75968e2802fe98778971ab5cba20a162315/pydantic_core-2.33.2-cp310-cp310-manylinux_2_17_s390x.manylinux2014_s390x.whl", hash = "sha256:4b25d91e288e2c4e0662b8038a28c6a07eaac3e196cfc4ff69de4ea3db992a1b", size = 2736462, upload-time = "2025-04-23T18:30:52.083Z" },
    { url = "https://files.pythonhosted.org/packages/31/0d/c8f7593e6bc7066289bbc366f2235701dcbebcd1ff0ef8e64f6f239fb47d/pydantic_core-2.33.2-cp310-cp310-manylinux_2_17_x86_64.manylinux2014_x86_64.whl", hash = "sha256:6bdfe4b3789761f3bcb4b1ddf33355a71079858958e3a552f16d5af19768fef2", size = 2005652, upload-time = "2025-04-23T18:30:53.389Z" },
    { url = "https://files.pythonhosted.org/packages/d2/7a/996d8bd75f3eda405e3dd219ff5ff0a283cd8e34add39d8ef9157e722867/pydantic_core-2.33.2-cp310-cp310-manylinux_2_5_i686.manylinux1_i686.whl", hash = "sha256:efec8db3266b76ef9607c2c4c419bdb06bf335ae433b80816089ea7585816f6a", size = 2113306, upload-time = "2025-04-23T18:30:54.661Z" },
    { url = "https://files.pythonhosted.org/packages/ff/84/daf2a6fb2db40ffda6578a7e8c5a6e9c8affb251a05c233ae37098118788/pydantic_core-2.33.2-cp310-cp310-musllinux_1_1_aarch64.whl", hash = "sha256:031c57d67ca86902726e0fae2214ce6770bbe2f710dc33063187a68744a5ecac", size = 2073720, upload-time = "2025-04-23T18:30:56.11Z" },
    { url = "https://files.pythonhosted.org/packages/77/fb/2258da019f4825128445ae79456a5499c032b55849dbd5bed78c95ccf163/pydantic_core-2.33.2-cp310-cp310-musllinux_1_1_armv7l.whl", hash = "sha256:f8de619080e944347f5f20de29a975c2d815d9ddd8be9b9b7268e2e3ef68605a", size = 2244915, upload-time = "2025-04-23T18:30:57.501Z" },
    { url = "https://files.pythonhosted.org/packages/d8/7a/925ff73756031289468326e355b6fa8316960d0d65f8b5d6b3a3e7866de7/pydantic_core-2.33.2-cp310-cp310-musllinux_1_1_x86_64.whl", hash = "sha256:73662edf539e72a9440129f231ed3757faab89630d291b784ca99237fb94db2b", size = 2241884, upload-time = "2025-04-23T18:30:58.867Z" },
    { url = "https://files.pythonhosted.org/packages/0b/b0/249ee6d2646f1cdadcb813805fe76265745c4010cf20a8eba7b0e639d9b2/pydantic_core-2.33.2-cp310-cp310-win32.whl", hash = "sha256:0a39979dcbb70998b0e505fb1556a1d550a0781463ce84ebf915ba293ccb7e22", size = 1910496, upload-time = "2025-04-23T18:31:00.078Z" },
    { url = "https://files.pythonhosted.org/packages/66/ff/172ba8f12a42d4b552917aa65d1f2328990d3ccfc01d5b7c943ec084299f/pydantic_core-2.33.2-cp310-cp310-win_amd64.whl", hash = "sha256:b0379a2b24882fef529ec3b4987cb5d003b9cda32256024e6fe1586ac45fc640", size = 1955019, upload-time = "2025-04-23T18:31:01.335Z" },
    { url = "https://files.pythonhosted.org/packages/3f/8d/71db63483d518cbbf290261a1fc2839d17ff89fce7089e08cad07ccfce67/pydantic_core-2.33.2-cp311-cp311-macosx_10_12_x86_64.whl", hash = "sha256:4c5b0a576fb381edd6d27f0a85915c6daf2f8138dc5c267a57c08a62900758c7", size = 2028584, upload-time = "2025-04-23T18:31:03.106Z" },
    { url = "https://files.pythonhosted.org/packages/24/2f/3cfa7244ae292dd850989f328722d2aef313f74ffc471184dc509e1e4e5a/pydantic_core-2.33.2-cp311-cp311-macosx_11_0_arm64.whl", hash = "sha256:e799c050df38a639db758c617ec771fd8fb7a5f8eaaa4b27b101f266b216a246", size = 1855071, upload-time = "2025-04-23T18:31:04.621Z" },
    { url = "https://files.pythonhosted.org/packages/b3/d3/4ae42d33f5e3f50dd467761304be2fa0a9417fbf09735bc2cce003480f2a/pydantic_core-2.33.2-cp311-cp311-manylinux_2_17_aarch64.manylinux2014_aarch64.whl", hash = "sha256:dc46a01bf8d62f227d5ecee74178ffc448ff4e5197c756331f71efcc66dc980f", size = 1897823, upload-time = "2025-04-23T18:31:06.377Z" },
    { url = "https://files.pythonhosted.org/packages/f4/f3/aa5976e8352b7695ff808599794b1fba2a9ae2ee954a3426855935799488/pydantic_core-2.33.2-cp311-cp311-manylinux_2_17_armv7l.manylinux2014_armv7l.whl", hash = "sha256:a144d4f717285c6d9234a66778059f33a89096dfb9b39117663fd8413d582dcc", size = 1983792, upload-time = "2025-04-23T18:31:07.93Z" },
    { url = "https://files.pythonhosted.org/packages/d5/7a/cda9b5a23c552037717f2b2a5257e9b2bfe45e687386df9591eff7b46d28/pydantic_core-2.33.2-cp311-cp311-manylinux_2_17_ppc64le.manylinux2014_ppc64le.whl", hash = "sha256:73cf6373c21bc80b2e0dc88444f41ae60b2f070ed02095754eb5a01df12256de", size = 2136338, upload-time = "2025-04-23T18:31:09.283Z" },
    { url = "https://files.pythonhosted.org/packages/2b/9f/b8f9ec8dd1417eb9da784e91e1667d58a2a4a7b7b34cf4af765ef663a7e5/pydantic_core-2.33.2-cp311-cp311-manylinux_2_17_s390x.manylinux2014_s390x.whl", hash = "sha256:3dc625f4aa79713512d1976fe9f0bc99f706a9dee21dfd1810b4bbbf228d0e8a", size = 2730998, upload-time = "2025-04-23T18:31:11.7Z" },
    { url = "https://files.pythonhosted.org/packages/47/bc/cd720e078576bdb8255d5032c5d63ee5c0bf4b7173dd955185a1d658c456/pydantic_core-2.33.2-cp311-cp311-manylinux_2_17_x86_64.manylinux2014_x86_64.whl", hash = "sha256:881b21b5549499972441da4758d662aeea93f1923f953e9cbaff14b8b9565aef", size = 2003200, upload-time = "2025-04-23T18:31:13.536Z" },
    { url = "https://files.pythonhosted.org/packages/ca/22/3602b895ee2cd29d11a2b349372446ae9727c32e78a94b3d588a40fdf187/pydantic_core-2.33.2-cp311-cp311-manylinux_2_5_i686.manylinux1_i686.whl", hash = "sha256:bdc25f3681f7b78572699569514036afe3c243bc3059d3942624e936ec93450e", size = 2113890, upload-time = "2025-04-23T18:31:15.011Z" },
    { url = "https://files.pythonhosted.org/packages/ff/e6/e3c5908c03cf00d629eb38393a98fccc38ee0ce8ecce32f69fc7d7b558a7/pydantic_core-2.33.2-cp311-cp311-musllinux_1_1_aarch64.whl", hash = "sha256:fe5b32187cbc0c862ee201ad66c30cf218e5ed468ec8dc1cf49dec66e160cc4d", size = 2073359, upload-time = "2025-04-23T18:31:16.393Z" },
    { url = "https://files.pythonhosted.org/packages/12/e7/6a36a07c59ebefc8777d1ffdaf5ae71b06b21952582e4b07eba88a421c79/pydantic_core-2.33.2-cp311-cp311-musllinux_1_1_armv7l.whl", hash = "sha256:bc7aee6f634a6f4a95676fcb5d6559a2c2a390330098dba5e5a5f28a2e4ada30", size = 2245883, upload-time = "2025-04-23T18:31:17.892Z" },
    { url = "https://files.pythonhosted.org/packages/16/3f/59b3187aaa6cc0c1e6616e8045b284de2b6a87b027cce2ffcea073adf1d2/pydantic_core-2.33.2-cp311-cp311-musllinux_1_1_x86_64.whl", hash = "sha256:235f45e5dbcccf6bd99f9f472858849f73d11120d76ea8707115415f8e5ebebf", size = 2241074, upload-time = "2025-04-23T18:31:19.205Z" },
    { url = "https://files.pythonhosted.org/packages/e0/ed/55532bb88f674d5d8f67ab121a2a13c385df382de2a1677f30ad385f7438/pydantic_core-2.33.2-cp311-cp311-win32.whl", hash = "sha256:6368900c2d3ef09b69cb0b913f9f8263b03786e5b2a387706c5afb66800efd51", size = 1910538, upload-time = "2025-04-23T18:31:20.541Z" },
    { url = "https://files.pythonhosted.org/packages/fe/1b/25b7cccd4519c0b23c2dd636ad39d381abf113085ce4f7bec2b0dc755eb1/pydantic_core-2.33.2-cp311-cp311-win_amd64.whl", hash = "sha256:1e063337ef9e9820c77acc768546325ebe04ee38b08703244c1309cccc4f1bab", size = 1952909, upload-time = "2025-04-23T18:31:22.371Z" },
    { url = "https://files.pythonhosted.org/packages/49/a9/d809358e49126438055884c4366a1f6227f0f84f635a9014e2deb9b9de54/pydantic_core-2.33.2-cp311-cp311-win_arm64.whl", hash = "sha256:6b99022f1d19bc32a4c2a0d544fc9a76e3be90f0b3f4af413f87d38749300e65", size = 1897786, upload-time = "2025-04-23T18:31:24.161Z" },
    { url = "https://files.pythonhosted.org/packages/18/8a/2b41c97f554ec8c71f2a8a5f85cb56a8b0956addfe8b0efb5b3d77e8bdc3/pydantic_core-2.33.2-cp312-cp312-macosx_10_12_x86_64.whl", hash = "sha256:a7ec89dc587667f22b6a0b6579c249fca9026ce7c333fc142ba42411fa243cdc", size = 2009000, upload-time = "2025-04-23T18:31:25.863Z" },
    { url = "https://files.pythonhosted.org/packages/a1/02/6224312aacb3c8ecbaa959897af57181fb6cf3a3d7917fd44d0f2917e6f2/pydantic_core-2.33.2-cp312-cp312-macosx_11_0_arm64.whl", hash = "sha256:3c6db6e52c6d70aa0d00d45cdb9b40f0433b96380071ea80b09277dba021ddf7", size = 1847996, upload-time = "2025-04-23T18:31:27.341Z" },
    { url = "https://files.pythonhosted.org/packages/d6/46/6dcdf084a523dbe0a0be59d054734b86a981726f221f4562aed313dbcb49/pydantic_core-2.33.2-cp312-cp312-manylinux_2_17_aarch64.manylinux2014_aarch64.whl", hash = "sha256:4e61206137cbc65e6d5256e1166f88331d3b6238e082d9f74613b9b765fb9025", size = 1880957, upload-time = "2025-04-23T18:31:28.956Z" },
    { url = "https://files.pythonhosted.org/packages/ec/6b/1ec2c03837ac00886ba8160ce041ce4e325b41d06a034adbef11339ae422/pydantic_core-2.33.2-cp312-cp312-manylinux_2_17_armv7l.manylinux2014_armv7l.whl", hash = "sha256:eb8c529b2819c37140eb51b914153063d27ed88e3bdc31b71198a198e921e011", size = 1964199, upload-time = "2025-04-23T18:31:31.025Z" },
    { url = "https://files.pythonhosted.org/packages/2d/1d/6bf34d6adb9debd9136bd197ca72642203ce9aaaa85cfcbfcf20f9696e83/pydantic_core-2.33.2-cp312-cp312-manylinux_2_17_ppc64le.manylinux2014_ppc64le.whl", hash = "sha256:c52b02ad8b4e2cf14ca7b3d918f3eb0ee91e63b3167c32591e57c4317e134f8f", size = 2120296, upload-time = "2025-04-23T18:31:32.514Z" },
    { url = "https://files.pythonhosted.org/packages/e0/94/2bd0aaf5a591e974b32a9f7123f16637776c304471a0ab33cf263cf5591a/pydantic_core-2.33.2-cp312-cp312-manylinux_2_17_s390x.manylinux2014_s390x.whl", hash = "sha256:96081f1605125ba0855dfda83f6f3df5ec90c61195421ba72223de35ccfb2f88", size = 2676109, upload-time = "2025-04-23T18:31:33.958Z" },
    { url = "https://files.pythonhosted.org/packages/f9/41/4b043778cf9c4285d59742281a769eac371b9e47e35f98ad321349cc5d61/pydantic_core-2.33.2-cp312-cp312-manylinux_2_17_x86_64.manylinux2014_x86_64.whl", hash = "sha256:8f57a69461af2a5fa6e6bbd7a5f60d3b7e6cebb687f55106933188e79ad155c1", size = 2002028, upload-time = "2025-04-23T18:31:39.095Z" },
    { url = "https://files.pythonhosted.org/packages/cb/d5/7bb781bf2748ce3d03af04d5c969fa1308880e1dca35a9bd94e1a96a922e/pydantic_core-2.33.2-cp312-cp312-manylinux_2_5_i686.manylinux1_i686.whl", hash = "sha256:572c7e6c8bb4774d2ac88929e3d1f12bc45714ae5ee6d9a788a9fb35e60bb04b", size = 2100044, upload-time = "2025-04-23T18:31:41.034Z" },
    { url = "https://files.pythonhosted.org/packages/fe/36/def5e53e1eb0ad896785702a5bbfd25eed546cdcf4087ad285021a90ed53/pydantic_core-2.33.2-cp312-cp312-musllinux_1_1_aarch64.whl", hash = "sha256:db4b41f9bd95fbe5acd76d89920336ba96f03e149097365afe1cb092fceb89a1", size = 2058881, upload-time = "2025-04-23T18:31:42.757Z" },
    { url = "https://files.pythonhosted.org/packages/01/6c/57f8d70b2ee57fc3dc8b9610315949837fa8c11d86927b9bb044f8705419/pydantic_core-2.33.2-cp312-cp312-musllinux_1_1_armv7l.whl", hash = "sha256:fa854f5cf7e33842a892e5c73f45327760bc7bc516339fda888c75ae60edaeb6", size = 2227034, upload-time = "2025-04-23T18:31:44.304Z" },
    { url = "https://files.pythonhosted.org/packages/27/b9/9c17f0396a82b3d5cbea4c24d742083422639e7bb1d5bf600e12cb176a13/pydantic_core-2.33.2-cp312-cp312-musllinux_1_1_x86_64.whl", hash = "sha256:5f483cfb75ff703095c59e365360cb73e00185e01aaea067cd19acffd2ab20ea", size = 2234187, upload-time = "2025-04-23T18:31:45.891Z" },
    { url = "https://files.pythonhosted.org/packages/b0/6a/adf5734ffd52bf86d865093ad70b2ce543415e0e356f6cacabbc0d9ad910/pydantic_core-2.33.2-cp312-cp312-win32.whl", hash = "sha256:9cb1da0f5a471435a7bc7e439b8a728e8b61e59784b2af70d7c169f8dd8ae290", size = 1892628, upload-time = "2025-04-23T18:31:47.819Z" },
    { url = "https://files.pythonhosted.org/packages/43/e4/5479fecb3606c1368d496a825d8411e126133c41224c1e7238be58b87d7e/pydantic_core-2.33.2-cp312-cp312-win_amd64.whl", hash = "sha256:f941635f2a3d96b2973e867144fde513665c87f13fe0e193c158ac51bfaaa7b2", size = 1955866, upload-time = "2025-04-23T18:31:49.635Z" },
    { url = "https://files.pythonhosted.org/packages/0d/24/8b11e8b3e2be9dd82df4b11408a67c61bb4dc4f8e11b5b0fc888b38118b5/pydantic_core-2.33.2-cp312-cp312-win_arm64.whl", hash = "sha256:cca3868ddfaccfbc4bfb1d608e2ccaaebe0ae628e1416aeb9c4d88c001bb45ab", size = 1888894, upload-time = "2025-04-23T18:31:51.609Z" },
    { url = "https://files.pythonhosted.org/packages/46/8c/99040727b41f56616573a28771b1bfa08a3d3fe74d3d513f01251f79f172/pydantic_core-2.33.2-cp313-cp313-macosx_10_12_x86_64.whl", hash = "sha256:1082dd3e2d7109ad8b7da48e1d4710c8d06c253cbc4a27c1cff4fbcaa97a9e3f", size = 2015688, upload-time = "2025-04-23T18:31:53.175Z" },
    { url = "https://files.pythonhosted.org/packages/3a/cc/5999d1eb705a6cefc31f0b4a90e9f7fc400539b1a1030529700cc1b51838/pydantic_core-2.33.2-cp313-cp313-macosx_11_0_arm64.whl", hash = "sha256:f517ca031dfc037a9c07e748cefd8d96235088b83b4f4ba8939105d20fa1dcd6", size = 1844808, upload-time = "2025-04-23T18:31:54.79Z" },
    { url = "https://files.pythonhosted.org/packages/6f/5e/a0a7b8885c98889a18b6e376f344da1ef323d270b44edf8174d6bce4d622/pydantic_core-2.33.2-cp313-cp313-manylinux_2_17_aarch64.manylinux2014_aarch64.whl", hash = "sha256:0a9f2c9dd19656823cb8250b0724ee9c60a82f3cdf68a080979d13092a3b0fef", size = 1885580, upload-time = "2025-04-23T18:31:57.393Z" },
    { url = "https://files.pythonhosted.org/packages/3b/2a/953581f343c7d11a304581156618c3f592435523dd9d79865903272c256a/pydantic_core-2.33.2-cp313-cp313-manylinux_2_17_armv7l.manylinux2014_armv7l.whl", hash = "sha256:2b0a451c263b01acebe51895bfb0e1cc842a5c666efe06cdf13846c7418caa9a", size = 1973859, upload-time = "2025-04-23T18:31:59.065Z" },
    { url = "https://files.pythonhosted.org/packages/e6/55/f1a813904771c03a3f97f676c62cca0c0a4138654107c1b61f19c644868b/pydantic_core-2.33.2-cp313-cp313-manylinux_2_17_ppc64le.manylinux2014_ppc64le.whl", hash = "sha256:1ea40a64d23faa25e62a70ad163571c0b342b8bf66d5fa612ac0dec4f069d916", size = 2120810, upload-time = "2025-04-23T18:32:00.78Z" },
    { url = "https://files.pythonhosted.org/packages/aa/c3/053389835a996e18853ba107a63caae0b9deb4a276c6b472931ea9ae6e48/pydantic_core-2.33.2-cp313-cp313-manylinux_2_17_s390x.manylinux2014_s390x.whl", hash = "sha256:0fb2d542b4d66f9470e8065c5469ec676978d625a8b7a363f07d9a501a9cb36a", size = 2676498, upload-time = "2025-04-23T18:32:02.418Z" },
    { url = "https://files.pythonhosted.org/packages/eb/3c/f4abd740877a35abade05e437245b192f9d0ffb48bbbbd708df33d3cda37/pydantic_core-2.33.2-cp313-cp313-manylinux_2_17_x86_64.manylinux2014_x86_64.whl", hash = "sha256:9fdac5d6ffa1b5a83bca06ffe7583f5576555e6c8b3a91fbd25ea7780f825f7d", size = 2000611, upload-time = "2025-04-23T18:32:04.152Z" },
    { url = "https://files.pythonhosted.org/packages/59/a7/63ef2fed1837d1121a894d0ce88439fe3e3b3e48c7543b2a4479eb99c2bd/pydantic_core-2.33.2-cp313-cp313-manylinux_2_5_i686.manylinux1_i686.whl", hash = "sha256:04a1a413977ab517154eebb2d326da71638271477d6ad87a769102f7c2488c56", size = 2107924, upload-time = "2025-04-23T18:32:06.129Z" },
    { url = "https://files.pythonhosted.org/packages/04/8f/2551964ef045669801675f1cfc3b0d74147f4901c3ffa42be2ddb1f0efc4/pydantic_core-2.33.2-cp313-cp313-musllinux_1_1_aarch64.whl", hash = "sha256:c8e7af2f4e0194c22b5b37205bfb293d166a7344a5b0d0eaccebc376546d77d5", size = 2063196, upload-time = "2025-04-23T18:32:08.178Z" },
    { url = "https://files.pythonhosted.org/packages/26/bd/d9602777e77fc6dbb0c7db9ad356e9a985825547dce5ad1d30ee04903918/pydantic_core-2.33.2-cp313-cp313-musllinux_1_1_armv7l.whl", hash = "sha256:5c92edd15cd58b3c2d34873597a1e20f13094f59cf88068adb18947df5455b4e", size = 2236389, upload-time = "2025-04-23T18:32:10.242Z" },
    { url = "https://files.pythonhosted.org/packages/42/db/0e950daa7e2230423ab342ae918a794964b053bec24ba8af013fc7c94846/pydantic_core-2.33.2-cp313-cp313-musllinux_1_1_x86_64.whl", hash = "sha256:65132b7b4a1c0beded5e057324b7e16e10910c106d43675d9bd87d4f38dde162", size = 2239223, upload-time = "2025-04-23T18:32:12.382Z" },
    { url = "https://files.pythonhosted.org/packages/58/4d/4f937099c545a8a17eb52cb67fe0447fd9a373b348ccfa9a87f141eeb00f/pydantic_core-2.33.2-cp313-cp313-win32.whl", hash = "sha256:52fb90784e0a242bb96ec53f42196a17278855b0f31ac7c3cc6f5c1ec4811849", size = 1900473, upload-time = "2025-04-23T18:32:14.034Z" },
    { url = "https://files.pythonhosted.org/packages/a0/75/4a0a9bac998d78d889def5e4ef2b065acba8cae8c93696906c3a91f310ca/pydantic_core-2.33.2-cp313-cp313-win_amd64.whl", hash = "sha256:c083a3bdd5a93dfe480f1125926afcdbf2917ae714bdb80b36d34318b2bec5d9", size = 1955269, upload-time = "2025-04-23T18:32:15.783Z" },
    { url = "https://files.pythonhosted.org/packages/f9/86/1beda0576969592f1497b4ce8e7bc8cbdf614c352426271b1b10d5f0aa64/pydantic_core-2.33.2-cp313-cp313-win_arm64.whl", hash = "sha256:e80b087132752f6b3d714f041ccf74403799d3b23a72722ea2e6ba2e892555b9", size = 1893921, upload-time = "2025-04-23T18:32:18.473Z" },
    { url = "https://files.pythonhosted.org/packages/a4/7d/e09391c2eebeab681df2b74bfe6c43422fffede8dc74187b2b0bf6fd7571/pydantic_core-2.33.2-cp313-cp313t-macosx_11_0_arm64.whl", hash = "sha256:61c18fba8e5e9db3ab908620af374db0ac1baa69f0f32df4f61ae23f15e586ac", size = 1806162, upload-time = "2025-04-23T18:32:20.188Z" },
    { url = "https://files.pythonhosted.org/packages/f1/3d/847b6b1fed9f8ed3bb95a9ad04fbd0b212e832d4f0f50ff4d9ee5a9f15cf/pydantic_core-2.33.2-cp313-cp313t-manylinux_2_17_x86_64.manylinux2014_x86_64.whl", hash = "sha256:95237e53bb015f67b63c91af7518a62a8660376a6a0db19b89acc77a4d6199f5", size = 1981560, upload-time = "2025-04-23T18:32:22.354Z" },
    { url = "https://files.pythonhosted.org/packages/6f/9a/e73262f6c6656262b5fdd723ad90f518f579b7bc8622e43a942eec53c938/pydantic_core-2.33.2-cp313-cp313t-win_amd64.whl", hash = "sha256:c2fc0a768ef76c15ab9238afa6da7f69895bb5d1ee83aeea2e3509af4472d0b9", size = 1935777, upload-time = "2025-04-23T18:32:25.088Z" },
    { url = "https://files.pythonhosted.org/packages/30/68/373d55e58b7e83ce371691f6eaa7175e3a24b956c44628eb25d7da007917/pydantic_core-2.33.2-pp310-pypy310_pp73-macosx_10_12_x86_64.whl", hash = "sha256:5c4aa4e82353f65e548c476b37e64189783aa5384903bfea4f41580f255fddfa", size = 2023982, upload-time = "2025-04-23T18:32:53.14Z" },
    { url = "https://files.pythonhosted.org/packages/a4/16/145f54ac08c96a63d8ed6442f9dec17b2773d19920b627b18d4f10a061ea/pydantic_core-2.33.2-pp310-pypy310_pp73-macosx_11_0_arm64.whl", hash = "sha256:d946c8bf0d5c24bf4fe333af284c59a19358aa3ec18cb3dc4370080da1e8ad29", size = 1858412, upload-time = "2025-04-23T18:32:55.52Z" },
    { url = "https://files.pythonhosted.org/packages/41/b1/c6dc6c3e2de4516c0bb2c46f6a373b91b5660312342a0cf5826e38ad82fa/pydantic_core-2.33.2-pp310-pypy310_pp73-manylinux_2_17_aarch64.manylinux2014_aarch64.whl", hash = "sha256:87b31b6846e361ef83fedb187bb5b4372d0da3f7e28d85415efa92d6125d6e6d", size = 1892749, upload-time = "2025-04-23T18:32:57.546Z" },
    { url = "https://files.pythonhosted.org/packages/12/73/8cd57e20afba760b21b742106f9dbdfa6697f1570b189c7457a1af4cd8a0/pydantic_core-2.33.2-pp310-pypy310_pp73-manylinux_2_17_x86_64.manylinux2014_x86_64.whl", hash = "sha256:aa9d91b338f2df0508606f7009fde642391425189bba6d8c653afd80fd6bb64e", size = 2067527, upload-time = "2025-04-23T18:32:59.771Z" },
    { url = "https://files.pythonhosted.org/packages/e3/d5/0bb5d988cc019b3cba4a78f2d4b3854427fc47ee8ec8e9eaabf787da239c/pydantic_core-2.33.2-pp310-pypy310_pp73-manylinux_2_5_i686.manylinux1_i686.whl", hash = "sha256:2058a32994f1fde4ca0480ab9d1e75a0e8c87c22b53a3ae66554f9af78f2fe8c", size = 2108225, upload-time = "2025-04-23T18:33:04.51Z" },
    { url = "https://files.pythonhosted.org/packages/f1/c5/00c02d1571913d496aabf146106ad8239dc132485ee22efe08085084ff7c/pydantic_core-2.33.2-pp310-pypy310_pp73-musllinux_1_1_aarch64.whl", hash = "sha256:0e03262ab796d986f978f79c943fc5f620381be7287148b8010b4097f79a39ec", size = 2069490, upload-time = "2025-04-23T18:33:06.391Z" },
    { url = "https://files.pythonhosted.org/packages/22/a8/dccc38768274d3ed3a59b5d06f59ccb845778687652daa71df0cab4040d7/pydantic_core-2.33.2-pp310-pypy310_pp73-musllinux_1_1_armv7l.whl", hash = "sha256:1a8695a8d00c73e50bff9dfda4d540b7dee29ff9b8053e38380426a85ef10052", size = 2237525, upload-time = "2025-04-23T18:33:08.44Z" },
    { url = "https://files.pythonhosted.org/packages/d4/e7/4f98c0b125dda7cf7ccd14ba936218397b44f50a56dd8c16a3091df116c3/pydantic_core-2.33.2-pp310-pypy310_pp73-musllinux_1_1_x86_64.whl", hash = "sha256:fa754d1850735a0b0e03bcffd9d4b4343eb417e47196e4485d9cca326073a42c", size = 2238446, upload-time = "2025-04-23T18:33:10.313Z" },
    { url = "https://files.pythonhosted.org/packages/ce/91/2ec36480fdb0b783cd9ef6795753c1dea13882f2e68e73bce76ae8c21e6a/pydantic_core-2.33.2-pp310-pypy310_pp73-win_amd64.whl", hash = "sha256:a11c8d26a50bfab49002947d3d237abe4d9e4b5bdc8846a63537b6488e197808", size = 2066678, upload-time = "2025-04-23T18:33:12.224Z" },
    { url = "https://files.pythonhosted.org/packages/7b/27/d4ae6487d73948d6f20dddcd94be4ea43e74349b56eba82e9bdee2d7494c/pydantic_core-2.33.2-pp311-pypy311_pp73-macosx_10_12_x86_64.whl", hash = "sha256:dd14041875d09cc0f9308e37a6f8b65f5585cf2598a53aa0123df8b129d481f8", size = 2025200, upload-time = "2025-04-23T18:33:14.199Z" },
    { url = "https://files.pythonhosted.org/packages/f1/b8/b3cb95375f05d33801024079b9392a5ab45267a63400bf1866e7ce0f0de4/pydantic_core-2.33.2-pp311-pypy311_pp73-macosx_11_0_arm64.whl", hash = "sha256:d87c561733f66531dced0da6e864f44ebf89a8fba55f31407b00c2f7f9449593", size = 1859123, upload-time = "2025-04-23T18:33:16.555Z" },
    { url = "https://files.pythonhosted.org/packages/05/bc/0d0b5adeda59a261cd30a1235a445bf55c7e46ae44aea28f7bd6ed46e091/pydantic_core-2.33.2-pp311-pypy311_pp73-manylinux_2_17_aarch64.manylinux2014_aarch64.whl", hash = "sha256:2f82865531efd18d6e07a04a17331af02cb7a651583c418df8266f17a63c6612", size = 1892852, upload-time = "2025-04-23T18:33:18.513Z" },
    { url = "https://files.pythonhosted.org/packages/3e/11/d37bdebbda2e449cb3f519f6ce950927b56d62f0b84fd9cb9e372a26a3d5/pydantic_core-2.33.2-pp311-pypy311_pp73-manylinux_2_17_x86_64.manylinux2014_x86_64.whl", hash = "sha256:2bfb5112df54209d820d7bf9317c7a6c9025ea52e49f46b6a2060104bba37de7", size = 2067484, upload-time = "2025-04-23T18:33:20.475Z" },
    { url = "https://files.pythonhosted.org/packages/8c/55/1f95f0a05ce72ecb02a8a8a1c3be0579bbc29b1d5ab68f1378b7bebc5057/pydantic_core-2.33.2-pp311-pypy311_pp73-manylinux_2_5_i686.manylinux1_i686.whl", hash = "sha256:64632ff9d614e5eecfb495796ad51b0ed98c453e447a76bcbeeb69615079fc7e", size = 2108896, upload-time = "2025-04-23T18:33:22.501Z" },
    { url = "https://files.pythonhosted.org/packages/53/89/2b2de6c81fa131f423246a9109d7b2a375e83968ad0800d6e57d0574629b/pydantic_core-2.33.2-pp311-pypy311_pp73-musllinux_1_1_aarch64.whl", hash = "sha256:f889f7a40498cc077332c7ab6b4608d296d852182211787d4f3ee377aaae66e8", size = 2069475, upload-time = "2025-04-23T18:33:24.528Z" },
    { url = "https://files.pythonhosted.org/packages/b8/e9/1f7efbe20d0b2b10f6718944b5d8ece9152390904f29a78e68d4e7961159/pydantic_core-2.33.2-pp311-pypy311_pp73-musllinux_1_1_armv7l.whl", hash = "sha256:de4b83bb311557e439b9e186f733f6c645b9417c84e2eb8203f3f820a4b988bf", size = 2239013, upload-time = "2025-04-23T18:33:26.621Z" },
    { url = "https://files.pythonhosted.org/packages/3c/b2/5309c905a93811524a49b4e031e9851a6b00ff0fb668794472ea7746b448/pydantic_core-2.33.2-pp311-pypy311_pp73-musllinux_1_1_x86_64.whl", hash = "sha256:82f68293f055f51b51ea42fafc74b6aad03e70e191799430b90c13d643059ebb", size = 2238715, upload-time = "2025-04-23T18:33:28.656Z" },
    { url = "https://files.pythonhosted.org/packages/32/56/8a7ca5d2cd2cda1d245d34b1c9a942920a718082ae8e54e5f3e5a58b7add/pydantic_core-2.33.2-pp311-pypy311_pp73-win_amd64.whl", hash = "sha256:329467cecfb529c925cf2bbd4d60d2c509bc2fb52a20c1045bf09bb70971a9c1", size = 2066757, upload-time = "2025-04-23T18:33:30.645Z" },
]

[[package]]
name = "pydantic-evals"
version = "0.2.9"
source = { registry = "https://pypi.org/simple" }
dependencies = [
    { name = "anyio" },
    { name = "eval-type-backport", marker = "python_full_version < '3.11'" },
    { name = "logfire-api" },
    { name = "pydantic" },
    { name = "pydantic-ai-slim" },
    { name = "pyyaml" },
    { name = "rich" },
]
sdist = { url = "https://files.pythonhosted.org/packages/9c/7f/4ede6f6642067f4c82a32b87a4f4a2b84120fca218896e311cdb30702e86/pydantic_evals-0.2.9.tar.gz", hash = "sha256:62b00d27391e115416959d6620ee018aa2c3f80bd656edc17026a4ab8152c3df", size = 42397, upload-time = "2025-05-26T07:48:39.902Z" }
wheels = [
    { url = "https://files.pythonhosted.org/packages/b6/6e/8d88e00f624a8348b286b219a292fe3e077ee973660dcff6b4ddd5a04e85/pydantic_evals-0.2.9-py3-none-any.whl", hash = "sha256:62035ae3a5321e4d892c7372ef91af0f46b675863e827f011d5cb8550dede400", size = 51220, upload-time = "2025-05-26T07:48:28.79Z" },
]

[[package]]
name = "pydantic-graph"
version = "0.2.9"
source = { registry = "https://pypi.org/simple" }
dependencies = [
    { name = "httpx" },
    { name = "logfire-api" },
    { name = "pydantic" },
    { name = "typing-inspection" },
]
sdist = { url = "https://files.pythonhosted.org/packages/3e/b5/29b70b5fd291c6e5d9d66ead152d2571165172edec27d67a03539ae527c4/pydantic_graph-0.2.9.tar.gz", hash = "sha256:52534a2011f53def4797821ad9de9e7862040ee8e3ee4b3b9a5b12d07f3e756e", size = 21838, upload-time = "2025-05-26T07:48:40.832Z" }
wheels = [
    { url = "https://files.pythonhosted.org/packages/a4/cc/e609261763a76f4d23a545afb462847592bc6b4d8eb412990b9b913c073e/pydantic_graph-0.2.9-py3-none-any.whl", hash = "sha256:38ad929a0ec205bd7d5875b0b408d4f13448276aa89b6ce2a1143a7552b070ce", size = 27474, upload-time = "2025-05-26T07:48:30.047Z" },
]

[[package]]
name = "pydantic-settings"
version = "2.9.1"
source = { registry = "https://pypi.org/simple" }
dependencies = [
    { name = "pydantic" },
    { name = "python-dotenv" },
    { name = "typing-inspection" },
]
sdist = { url = "https://files.pythonhosted.org/packages/67/1d/42628a2c33e93f8e9acbde0d5d735fa0850f3e6a2f8cb1eb6c40b9a732ac/pydantic_settings-2.9.1.tar.gz", hash = "sha256:c509bf79d27563add44e8446233359004ed85066cd096d8b510f715e6ef5d268", size = 163234, upload-time = "2025-04-18T16:44:48.265Z" }
wheels = [
    { url = "https://files.pythonhosted.org/packages/b6/5f/d6d641b490fd3ec2c4c13b4244d68deea3a1b970a97be64f34fb5504ff72/pydantic_settings-2.9.1-py3-none-any.whl", hash = "sha256:59b4f431b1defb26fe620c71a7d3968a710d719f5f4cdbbdb7926edeb770f6ef", size = 44356, upload-time = "2025-04-18T16:44:46.617Z" },
]

[[package]]
name = "pygments"
version = "2.19.1"
source = { registry = "https://pypi.org/simple" }
sdist = { url = "https://files.pythonhosted.org/packages/7c/2d/c3338d48ea6cc0feb8446d8e6937e1408088a72a39937982cc6111d17f84/pygments-2.19.1.tar.gz", hash = "sha256:61c16d2a8576dc0649d9f39e089b5f02bcd27fba10d8fb4dcc28173f7a45151f", size = 4968581, upload-time = "2025-01-06T17:26:30.443Z" }
wheels = [
    { url = "https://files.pythonhosted.org/packages/8a/0b/9fcc47d19c48b59121088dd6da2488a49d5f72dacf8262e2790a1d2c7d15/pygments-2.19.1-py3-none-any.whl", hash = "sha256:9ea1544ad55cecf4b8242fab6dd35a93bbce657034b0611ee383099054ab6d8c", size = 1225293, upload-time = "2025-01-06T17:26:25.553Z" },
]

[[package]]
name = "pytest"
version = "8.3.5"
source = { registry = "https://pypi.org/simple" }
dependencies = [
    { name = "colorama", marker = "sys_platform == 'win32'" },
    { name = "exceptiongroup", marker = "python_full_version < '3.11'" },
    { name = "iniconfig" },
    { name = "packaging" },
    { name = "pluggy" },
    { name = "tomli", marker = "python_full_version < '3.11'" },
]
sdist = { url = "https://files.pythonhosted.org/packages/ae/3c/c9d525a414d506893f0cd8a8d0de7706446213181570cdbd766691164e40/pytest-8.3.5.tar.gz", hash = "sha256:f4efe70cc14e511565ac476b57c279e12a855b11f48f212af1080ef2263d3845", size = 1450891, upload-time = "2025-03-02T12:54:54.503Z" }
wheels = [
    { url = "https://files.pythonhosted.org/packages/30/3d/64ad57c803f1fa1e963a7946b6e0fea4a70df53c1a7fed304586539c2bac/pytest-8.3.5-py3-none-any.whl", hash = "sha256:c69214aa47deac29fad6c2a4f590b9c4a9fdb16a403176fe154b79c0b4d4d820", size = 343634, upload-time = "2025-03-02T12:54:52.069Z" },
]

[[package]]
name = "pytest-cov"
version = "6.1.1"
source = { registry = "https://pypi.org/simple" }
dependencies = [
    { name = "coverage", extra = ["toml"] },
    { name = "pytest" },
]
sdist = { url = "https://files.pythonhosted.org/packages/25/69/5f1e57f6c5a39f81411b550027bf72842c4567ff5fd572bed1edc9e4b5d9/pytest_cov-6.1.1.tar.gz", hash = "sha256:46935f7aaefba760e716c2ebfbe1c216240b9592966e7da99ea8292d4d3e2a0a", size = 66857, upload-time = "2025-04-05T14:07:51.592Z" }
wheels = [
    { url = "https://files.pythonhosted.org/packages/28/d0/def53b4a790cfb21483016430ed828f64830dd981ebe1089971cd10cab25/pytest_cov-6.1.1-py3-none-any.whl", hash = "sha256:bddf29ed2d0ab6f4df17b4c55b0a657287db8684af9c42ea546b21b1041b3dde", size = 23841, upload-time = "2025-04-05T14:07:49.641Z" },
]

[[package]]
name = "python-dateutil"
version = "2.9.0.post0"
source = { registry = "https://pypi.org/simple" }
dependencies = [
    { name = "six" },
]
sdist = { url = "https://files.pythonhosted.org/packages/66/c0/0c8b6ad9f17a802ee498c46e004a0eb49bc148f2fd230864601a86dcf6db/python-dateutil-2.9.0.post0.tar.gz", hash = "sha256:37dd54208da7e1cd875388217d5e00ebd4179249f90fb72437e91a35459a0ad3", size = 342432, upload-time = "2024-03-01T18:36:20.211Z" }
wheels = [
    { url = "https://files.pythonhosted.org/packages/ec/57/56b9bcc3c9c6a792fcbaf139543cee77261f3651ca9da0c93f5c1221264b/python_dateutil-2.9.0.post0-py2.py3-none-any.whl", hash = "sha256:a8b2bc7bffae282281c8140a97d3aa9c14da0b136dfe83f850eea9a5f7470427", size = 229892, upload-time = "2024-03-01T18:36:18.57Z" },
]

[[package]]
name = "python-dotenv"
version = "1.1.0"
source = { registry = "https://pypi.org/simple" }
sdist = { url = "https://files.pythonhosted.org/packages/88/2c/7bb1416c5620485aa793f2de31d3df393d3686aa8a8506d11e10e13c5baf/python_dotenv-1.1.0.tar.gz", hash = "sha256:41f90bc6f5f177fb41f53e87666db362025010eb28f60a01c9143bfa33a2b2d5", size = 39920, upload-time = "2025-03-25T10:14:56.835Z" }
wheels = [
    { url = "https://files.pythonhosted.org/packages/1e/18/98a99ad95133c6a6e2005fe89faedf294a748bd5dc803008059409ac9b1e/python_dotenv-1.1.0-py3-none-any.whl", hash = "sha256:d7c01d9e2293916c18baf562d95698754b0dbbb5e74d457c45d4f6561fb9d55d", size = 20256, upload-time = "2025-03-25T10:14:55.034Z" },
]

[[package]]
name = "python-multipart"
version = "0.0.20"
source = { registry = "https://pypi.org/simple" }
sdist = { url = "https://files.pythonhosted.org/packages/f3/87/f44d7c9f274c7ee665a29b885ec97089ec5dc034c7f3fafa03da9e39a09e/python_multipart-0.0.20.tar.gz", hash = "sha256:8dd0cab45b8e23064ae09147625994d090fa46f5b0d1e13af944c331a7fa9d13", size = 37158, upload-time = "2024-12-16T19:45:46.972Z" }
wheels = [
    { url = "https://files.pythonhosted.org/packages/45/58/38b5afbc1a800eeea951b9285d3912613f2603bdf897a4ab0f4bd7f405fc/python_multipart-0.0.20-py3-none-any.whl", hash = "sha256:8a62d3a8335e06589fe01f2a3e178cdcc632f3fbe0d492ad9ee0ec35aab1f104", size = 24546, upload-time = "2024-12-16T19:45:44.423Z" },
]

[[package]]
name = "pyyaml"
version = "6.0.2"
source = { registry = "https://pypi.org/simple" }
sdist = { url = "https://files.pythonhosted.org/packages/54/ed/79a089b6be93607fa5cdaedf301d7dfb23af5f25c398d5ead2525b063e17/pyyaml-6.0.2.tar.gz", hash = "sha256:d584d9ec91ad65861cc08d42e834324ef890a082e591037abe114850ff7bbc3e", size = 130631, upload-time = "2024-08-06T20:33:50.674Z" }
wheels = [
    { url = "https://files.pythonhosted.org/packages/9b/95/a3fac87cb7158e231b5a6012e438c647e1a87f09f8e0d123acec8ab8bf71/PyYAML-6.0.2-cp310-cp310-macosx_10_9_x86_64.whl", hash = "sha256:0a9a2848a5b7feac301353437eb7d5957887edbf81d56e903999a75a3d743086", size = 184199, upload-time = "2024-08-06T20:31:40.178Z" },
    { url = "https://files.pythonhosted.org/packages/c7/7a/68bd47624dab8fd4afbfd3c48e3b79efe09098ae941de5b58abcbadff5cb/PyYAML-6.0.2-cp310-cp310-macosx_11_0_arm64.whl", hash = "sha256:29717114e51c84ddfba879543fb232a6ed60086602313ca38cce623c1d62cfbf", size = 171758, upload-time = "2024-08-06T20:31:42.173Z" },
    { url = "https://files.pythonhosted.org/packages/49/ee/14c54df452143b9ee9f0f29074d7ca5516a36edb0b4cc40c3f280131656f/PyYAML-6.0.2-cp310-cp310-manylinux_2_17_aarch64.manylinux2014_aarch64.whl", hash = "sha256:8824b5a04a04a047e72eea5cec3bc266db09e35de6bdfe34c9436ac5ee27d237", size = 718463, upload-time = "2024-08-06T20:31:44.263Z" },
    { url = "https://files.pythonhosted.org/packages/4d/61/de363a97476e766574650d742205be468921a7b532aa2499fcd886b62530/PyYAML-6.0.2-cp310-cp310-manylinux_2_17_s390x.manylinux2014_s390x.whl", hash = "sha256:7c36280e6fb8385e520936c3cb3b8042851904eba0e58d277dca80a5cfed590b", size = 719280, upload-time = "2024-08-06T20:31:50.199Z" },
    { url = "https://files.pythonhosted.org/packages/6b/4e/1523cb902fd98355e2e9ea5e5eb237cbc5f3ad5f3075fa65087aa0ecb669/PyYAML-6.0.2-cp310-cp310-manylinux_2_17_x86_64.manylinux2014_x86_64.whl", hash = "sha256:ec031d5d2feb36d1d1a24380e4db6d43695f3748343d99434e6f5f9156aaa2ed", size = 751239, upload-time = "2024-08-06T20:31:52.292Z" },
    { url = "https://files.pythonhosted.org/packages/b7/33/5504b3a9a4464893c32f118a9cc045190a91637b119a9c881da1cf6b7a72/PyYAML-6.0.2-cp310-cp310-musllinux_1_1_aarch64.whl", hash = "sha256:936d68689298c36b53b29f23c6dbb74de12b4ac12ca6cfe0e047bedceea56180", size = 695802, upload-time = "2024-08-06T20:31:53.836Z" },
    { url = "https://files.pythonhosted.org/packages/5c/20/8347dcabd41ef3a3cdc4f7b7a2aff3d06598c8779faa189cdbf878b626a4/PyYAML-6.0.2-cp310-cp310-musllinux_1_1_x86_64.whl", hash = "sha256:23502f431948090f597378482b4812b0caae32c22213aecf3b55325e049a6c68", size = 720527, upload-time = "2024-08-06T20:31:55.565Z" },
    { url = "https://files.pythonhosted.org/packages/be/aa/5afe99233fb360d0ff37377145a949ae258aaab831bde4792b32650a4378/PyYAML-6.0.2-cp310-cp310-win32.whl", hash = "sha256:2e99c6826ffa974fe6e27cdb5ed0021786b03fc98e5ee3c5bfe1fd5015f42b99", size = 144052, upload-time = "2024-08-06T20:31:56.914Z" },
    { url = "https://files.pythonhosted.org/packages/b5/84/0fa4b06f6d6c958d207620fc60005e241ecedceee58931bb20138e1e5776/PyYAML-6.0.2-cp310-cp310-win_amd64.whl", hash = "sha256:a4d3091415f010369ae4ed1fc6b79def9416358877534caf6a0fdd2146c87a3e", size = 161774, upload-time = "2024-08-06T20:31:58.304Z" },
    { url = "https://files.pythonhosted.org/packages/f8/aa/7af4e81f7acba21a4c6be026da38fd2b872ca46226673c89a758ebdc4fd2/PyYAML-6.0.2-cp311-cp311-macosx_10_9_x86_64.whl", hash = "sha256:cc1c1159b3d456576af7a3e4d1ba7e6924cb39de8f67111c735f6fc832082774", size = 184612, upload-time = "2024-08-06T20:32:03.408Z" },
    { url = "https://files.pythonhosted.org/packages/8b/62/b9faa998fd185f65c1371643678e4d58254add437edb764a08c5a98fb986/PyYAML-6.0.2-cp311-cp311-macosx_11_0_arm64.whl", hash = "sha256:1e2120ef853f59c7419231f3bf4e7021f1b936f6ebd222406c3b60212205d2ee", size = 172040, upload-time = "2024-08-06T20:32:04.926Z" },
    { url = "https://files.pythonhosted.org/packages/ad/0c/c804f5f922a9a6563bab712d8dcc70251e8af811fce4524d57c2c0fd49a4/PyYAML-6.0.2-cp311-cp311-manylinux_2_17_aarch64.manylinux2014_aarch64.whl", hash = "sha256:5d225db5a45f21e78dd9358e58a98702a0302f2659a3c6cd320564b75b86f47c", size = 736829, upload-time = "2024-08-06T20:32:06.459Z" },
    { url = "https://files.pythonhosted.org/packages/51/16/6af8d6a6b210c8e54f1406a6b9481febf9c64a3109c541567e35a49aa2e7/PyYAML-6.0.2-cp311-cp311-manylinux_2_17_s390x.manylinux2014_s390x.whl", hash = "sha256:5ac9328ec4831237bec75defaf839f7d4564be1e6b25ac710bd1a96321cc8317", size = 764167, upload-time = "2024-08-06T20:32:08.338Z" },
    { url = "https://files.pythonhosted.org/packages/75/e4/2c27590dfc9992f73aabbeb9241ae20220bd9452df27483b6e56d3975cc5/PyYAML-6.0.2-cp311-cp311-manylinux_2_17_x86_64.manylinux2014_x86_64.whl", hash = "sha256:3ad2a3decf9aaba3d29c8f537ac4b243e36bef957511b4766cb0057d32b0be85", size = 762952, upload-time = "2024-08-06T20:32:14.124Z" },
    { url = "https://files.pythonhosted.org/packages/9b/97/ecc1abf4a823f5ac61941a9c00fe501b02ac3ab0e373c3857f7d4b83e2b6/PyYAML-6.0.2-cp311-cp311-musllinux_1_1_aarch64.whl", hash = "sha256:ff3824dc5261f50c9b0dfb3be22b4567a6f938ccce4587b38952d85fd9e9afe4", size = 735301, upload-time = "2024-08-06T20:32:16.17Z" },
    { url = "https://files.pythonhosted.org/packages/45/73/0f49dacd6e82c9430e46f4a027baa4ca205e8b0a9dce1397f44edc23559d/PyYAML-6.0.2-cp311-cp311-musllinux_1_1_x86_64.whl", hash = "sha256:797b4f722ffa07cc8d62053e4cff1486fa6dc094105d13fea7b1de7d8bf71c9e", size = 756638, upload-time = "2024-08-06T20:32:18.555Z" },
    { url = "https://files.pythonhosted.org/packages/22/5f/956f0f9fc65223a58fbc14459bf34b4cc48dec52e00535c79b8db361aabd/PyYAML-6.0.2-cp311-cp311-win32.whl", hash = "sha256:11d8f3dd2b9c1207dcaf2ee0bbbfd5991f571186ec9cc78427ba5bd32afae4b5", size = 143850, upload-time = "2024-08-06T20:32:19.889Z" },
    { url = "https://files.pythonhosted.org/packages/ed/23/8da0bbe2ab9dcdd11f4f4557ccaf95c10b9811b13ecced089d43ce59c3c8/PyYAML-6.0.2-cp311-cp311-win_amd64.whl", hash = "sha256:e10ce637b18caea04431ce14fabcf5c64a1c61ec9c56b071a4b7ca131ca52d44", size = 161980, upload-time = "2024-08-06T20:32:21.273Z" },
    { url = "https://files.pythonhosted.org/packages/86/0c/c581167fc46d6d6d7ddcfb8c843a4de25bdd27e4466938109ca68492292c/PyYAML-6.0.2-cp312-cp312-macosx_10_9_x86_64.whl", hash = "sha256:c70c95198c015b85feafc136515252a261a84561b7b1d51e3384e0655ddf25ab", size = 183873, upload-time = "2024-08-06T20:32:25.131Z" },
    { url = "https://files.pythonhosted.org/packages/a8/0c/38374f5bb272c051e2a69281d71cba6fdb983413e6758b84482905e29a5d/PyYAML-6.0.2-cp312-cp312-macosx_11_0_arm64.whl", hash = "sha256:ce826d6ef20b1bc864f0a68340c8b3287705cae2f8b4b1d932177dcc76721725", size = 173302, upload-time = "2024-08-06T20:32:26.511Z" },
    { url = "https://files.pythonhosted.org/packages/c3/93/9916574aa8c00aa06bbac729972eb1071d002b8e158bd0e83a3b9a20a1f7/PyYAML-6.0.2-cp312-cp312-manylinux_2_17_aarch64.manylinux2014_aarch64.whl", hash = "sha256:1f71ea527786de97d1a0cc0eacd1defc0985dcf6b3f17bb77dcfc8c34bec4dc5", size = 739154, upload-time = "2024-08-06T20:32:28.363Z" },
    { url = "https://files.pythonhosted.org/packages/95/0f/b8938f1cbd09739c6da569d172531567dbcc9789e0029aa070856f123984/PyYAML-6.0.2-cp312-cp312-manylinux_2_17_s390x.manylinux2014_s390x.whl", hash = "sha256:9b22676e8097e9e22e36d6b7bda33190d0d400f345f23d4065d48f4ca7ae0425", size = 766223, upload-time = "2024-08-06T20:32:30.058Z" },
    { url = "https://files.pythonhosted.org/packages/b9/2b/614b4752f2e127db5cc206abc23a8c19678e92b23c3db30fc86ab731d3bd/PyYAML-6.0.2-cp312-cp312-manylinux_2_17_x86_64.manylinux2014_x86_64.whl", hash = "sha256:80bab7bfc629882493af4aa31a4cfa43a4c57c83813253626916b8c7ada83476", size = 767542, upload-time = "2024-08-06T20:32:31.881Z" },
    { url = "https://files.pythonhosted.org/packages/d4/00/dd137d5bcc7efea1836d6264f049359861cf548469d18da90cd8216cf05f/PyYAML-6.0.2-cp312-cp312-musllinux_1_1_aarch64.whl", hash = "sha256:0833f8694549e586547b576dcfaba4a6b55b9e96098b36cdc7ebefe667dfed48", size = 731164, upload-time = "2024-08-06T20:32:37.083Z" },
    { url = "https://files.pythonhosted.org/packages/c9/1f/4f998c900485e5c0ef43838363ba4a9723ac0ad73a9dc42068b12aaba4e4/PyYAML-6.0.2-cp312-cp312-musllinux_1_1_x86_64.whl", hash = "sha256:8b9c7197f7cb2738065c481a0461e50ad02f18c78cd75775628afb4d7137fb3b", size = 756611, upload-time = "2024-08-06T20:32:38.898Z" },
    { url = "https://files.pythonhosted.org/packages/df/d1/f5a275fdb252768b7a11ec63585bc38d0e87c9e05668a139fea92b80634c/PyYAML-6.0.2-cp312-cp312-win32.whl", hash = "sha256:ef6107725bd54b262d6dedcc2af448a266975032bc85ef0172c5f059da6325b4", size = 140591, upload-time = "2024-08-06T20:32:40.241Z" },
    { url = "https://files.pythonhosted.org/packages/0c/e8/4f648c598b17c3d06e8753d7d13d57542b30d56e6c2dedf9c331ae56312e/PyYAML-6.0.2-cp312-cp312-win_amd64.whl", hash = "sha256:7e7401d0de89a9a855c839bc697c079a4af81cf878373abd7dc625847d25cbd8", size = 156338, upload-time = "2024-08-06T20:32:41.93Z" },
    { url = "https://files.pythonhosted.org/packages/ef/e3/3af305b830494fa85d95f6d95ef7fa73f2ee1cc8ef5b495c7c3269fb835f/PyYAML-6.0.2-cp313-cp313-macosx_10_13_x86_64.whl", hash = "sha256:efdca5630322a10774e8e98e1af481aad470dd62c3170801852d752aa7a783ba", size = 181309, upload-time = "2024-08-06T20:32:43.4Z" },
    { url = "https://files.pythonhosted.org/packages/45/9f/3b1c20a0b7a3200524eb0076cc027a970d320bd3a6592873c85c92a08731/PyYAML-6.0.2-cp313-cp313-macosx_11_0_arm64.whl", hash = "sha256:50187695423ffe49e2deacb8cd10510bc361faac997de9efef88badc3bb9e2d1", size = 171679, upload-time = "2024-08-06T20:32:44.801Z" },
    { url = "https://files.pythonhosted.org/packages/7c/9a/337322f27005c33bcb656c655fa78325b730324c78620e8328ae28b64d0c/PyYAML-6.0.2-cp313-cp313-manylinux_2_17_aarch64.manylinux2014_aarch64.whl", hash = "sha256:0ffe8360bab4910ef1b9e87fb812d8bc0a308b0d0eef8c8f44e0254ab3b07133", size = 733428, upload-time = "2024-08-06T20:32:46.432Z" },
    { url = "https://files.pythonhosted.org/packages/a3/69/864fbe19e6c18ea3cc196cbe5d392175b4cf3d5d0ac1403ec3f2d237ebb5/PyYAML-6.0.2-cp313-cp313-manylinux_2_17_s390x.manylinux2014_s390x.whl", hash = "sha256:17e311b6c678207928d649faa7cb0d7b4c26a0ba73d41e99c4fff6b6c3276484", size = 763361, upload-time = "2024-08-06T20:32:51.188Z" },
    { url = "https://files.pythonhosted.org/packages/04/24/b7721e4845c2f162d26f50521b825fb061bc0a5afcf9a386840f23ea19fa/PyYAML-6.0.2-cp313-cp313-manylinux_2_17_x86_64.manylinux2014_x86_64.whl", hash = "sha256:70b189594dbe54f75ab3a1acec5f1e3faa7e8cf2f1e08d9b561cb41b845f69d5", size = 759523, upload-time = "2024-08-06T20:32:53.019Z" },
    { url = "https://files.pythonhosted.org/packages/2b/b2/e3234f59ba06559c6ff63c4e10baea10e5e7df868092bf9ab40e5b9c56b6/PyYAML-6.0.2-cp313-cp313-musllinux_1_1_aarch64.whl", hash = "sha256:41e4e3953a79407c794916fa277a82531dd93aad34e29c2a514c2c0c5fe971cc", size = 726660, upload-time = "2024-08-06T20:32:54.708Z" },
    { url = "https://files.pythonhosted.org/packages/fe/0f/25911a9f080464c59fab9027482f822b86bf0608957a5fcc6eaac85aa515/PyYAML-6.0.2-cp313-cp313-musllinux_1_1_x86_64.whl", hash = "sha256:68ccc6023a3400877818152ad9a1033e3db8625d899c72eacb5a668902e4d652", size = 751597, upload-time = "2024-08-06T20:32:56.985Z" },
    { url = "https://files.pythonhosted.org/packages/14/0d/e2c3b43bbce3cf6bd97c840b46088a3031085179e596d4929729d8d68270/PyYAML-6.0.2-cp313-cp313-win32.whl", hash = "sha256:bc2fa7c6b47d6bc618dd7fb02ef6fdedb1090ec036abab80d4681424b84c1183", size = 140527, upload-time = "2024-08-06T20:33:03.001Z" },
    { url = "https://files.pythonhosted.org/packages/fa/de/02b54f42487e3d3c6efb3f89428677074ca7bf43aae402517bc7cca949f3/PyYAML-6.0.2-cp313-cp313-win_amd64.whl", hash = "sha256:8388ee1976c416731879ac16da0aff3f63b286ffdd57cdeb95f3f2e085687563", size = 156446, upload-time = "2024-08-06T20:33:04.33Z" },
]

[[package]]
name = "requests"
version = "2.32.3"
source = { registry = "https://pypi.org/simple" }
dependencies = [
    { name = "certifi" },
    { name = "charset-normalizer" },
    { name = "idna" },
    { name = "urllib3" },
]
sdist = { url = "https://files.pythonhosted.org/packages/63/70/2bf7780ad2d390a8d301ad0b550f1581eadbd9a20f896afe06353c2a2913/requests-2.32.3.tar.gz", hash = "sha256:55365417734eb18255590a9ff9eb97e9e1da868d4ccd6402399eaf68af20a760", size = 131218, upload-time = "2024-05-29T15:37:49.536Z" }
wheels = [
    { url = "https://files.pythonhosted.org/packages/f9/9b/335f9764261e915ed497fcdeb11df5dfd6f7bf257d4a6a2a686d80da4d54/requests-2.32.3-py3-none-any.whl", hash = "sha256:70761cfe03c773ceb22aa2f671b4757976145175cdfca038c02654d061d6dcc6", size = 64928, upload-time = "2024-05-29T15:37:47.027Z" },
]

[[package]]
name = "rich"
version = "14.0.0"
source = { registry = "https://pypi.org/simple" }
dependencies = [
    { name = "markdown-it-py" },
    { name = "pygments" },
    { name = "typing-extensions", marker = "python_full_version < '3.11'" },
]
sdist = { url = "https://files.pythonhosted.org/packages/a1/53/830aa4c3066a8ab0ae9a9955976fb770fe9c6102117c8ec4ab3ea62d89e8/rich-14.0.0.tar.gz", hash = "sha256:82f1bc23a6a21ebca4ae0c45af9bdbc492ed20231dcb63f297d6d1021a9d5725", size = 224078, upload-time = "2025-03-30T14:15:14.23Z" }
wheels = [
    { url = "https://files.pythonhosted.org/packages/0d/9b/63f4c7ebc259242c89b3acafdb37b41d1185c07ff0011164674e9076b491/rich-14.0.0-py3-none-any.whl", hash = "sha256:1c9491e1951aac09caffd42f448ee3d04e58923ffe14993f6e83068dc395d7e0", size = 243229, upload-time = "2025-03-30T14:15:12.283Z" },
]

[[package]]
name = "rsa"
version = "4.9.1"
source = { registry = "https://pypi.org/simple" }
dependencies = [
    { name = "pyasn1" },
]
sdist = { url = "https://files.pythonhosted.org/packages/da/8a/22b7beea3ee0d44b1916c0c1cb0ee3af23b700b6da9f04991899d0c555d4/rsa-4.9.1.tar.gz", hash = "sha256:e7bdbfdb5497da4c07dfd35530e1a902659db6ff241e39d9953cad06ebd0ae75", size = 29034, upload-time = "2025-04-16T09:51:18.218Z" }
wheels = [
    { url = "https://files.pythonhosted.org/packages/64/8d/0133e4eb4beed9e425d9a98ed6e081a55d195481b7632472be1af08d2f6b/rsa-4.9.1-py3-none-any.whl", hash = "sha256:68635866661c6836b8d39430f97a996acbd61bfa49406748ea243539fe239762", size = 34696, upload-time = "2025-04-16T09:51:17.142Z" },
]

[[package]]
name = "ruff"
version = "0.11.11"
source = { registry = "https://pypi.org/simple" }
sdist = { url = "https://files.pythonhosted.org/packages/b2/53/ae4857030d59286924a8bdb30d213d6ff22d8f0957e738d0289990091dd8/ruff-0.11.11.tar.gz", hash = "sha256:7774173cc7c1980e6bf67569ebb7085989a78a103922fb83ef3dfe230cd0687d", size = 4186707, upload-time = "2025-05-22T19:19:34.363Z" }
wheels = [
    { url = "https://files.pythonhosted.org/packages/b1/14/f2326676197bab099e2a24473158c21656fbf6a207c65f596ae15acb32b9/ruff-0.11.11-py3-none-linux_armv6l.whl", hash = "sha256:9924e5ae54125ed8958a4f7de320dab7380f6e9fa3195e3dc3b137c6842a0092", size = 10229049, upload-time = "2025-05-22T19:18:45.516Z" },
    { url = "https://files.pythonhosted.org/packages/9a/f3/bff7c92dd66c959e711688b2e0768e486bbca46b2f35ac319bb6cce04447/ruff-0.11.11-py3-none-macosx_10_12_x86_64.whl", hash = "sha256:c8a93276393d91e952f790148eb226658dd275cddfde96c6ca304873f11d2ae4", size = 11053601, upload-time = "2025-05-22T19:18:49.269Z" },
    { url = "https://files.pythonhosted.org/packages/e2/38/8e1a3efd0ef9d8259346f986b77de0f62c7a5ff4a76563b6b39b68f793b9/ruff-0.11.11-py3-none-macosx_11_0_arm64.whl", hash = "sha256:d6e333dbe2e6ae84cdedefa943dfd6434753ad321764fd937eef9d6b62022bcd", size = 10367421, upload-time = "2025-05-22T19:18:51.754Z" },
    { url = "https://files.pythonhosted.org/packages/b4/50/557ad9dd4fb9d0bf524ec83a090a3932d284d1a8b48b5906b13b72800e5f/ruff-0.11.11-py3-none-manylinux_2_17_aarch64.manylinux2014_aarch64.whl", hash = "sha256:7885d9a5e4c77b24e8c88aba8c80be9255fa22ab326019dac2356cff42089fc6", size = 10581980, upload-time = "2025-05-22T19:18:54.011Z" },
    { url = "https://files.pythonhosted.org/packages/c4/b2/e2ed82d6e2739ece94f1bdbbd1d81b712d3cdaf69f0a1d1f1a116b33f9ad/ruff-0.11.11-py3-none-manylinux_2_17_armv7l.manylinux2014_armv7l.whl", hash = "sha256:1b5ab797fcc09121ed82e9b12b6f27e34859e4227080a42d090881be888755d4", size = 10089241, upload-time = "2025-05-22T19:18:56.041Z" },
    { url = "https://files.pythonhosted.org/packages/3d/9f/b4539f037a5302c450d7c695c82f80e98e48d0d667ecc250e6bdeb49b5c3/ruff-0.11.11-py3-none-manylinux_2_17_i686.manylinux2014_i686.whl", hash = "sha256:e231ff3132c1119ece836487a02785f099a43992b95c2f62847d29bace3c75ac", size = 11699398, upload-time = "2025-05-22T19:18:58.248Z" },
    { url = "https://files.pythonhosted.org/packages/61/fb/32e029d2c0b17df65e6eaa5ce7aea5fbeaed22dddd9fcfbbf5fe37c6e44e/ruff-0.11.11-py3-none-manylinux_2_17_ppc64.manylinux2014_ppc64.whl", hash = "sha256:a97c9babe1d4081037a90289986925726b802d180cca784ac8da2bbbc335f709", size = 12427955, upload-time = "2025-05-22T19:19:00.981Z" },
    { url = "https://files.pythonhosted.org/packages/6e/e3/160488dbb11f18c8121cfd588e38095ba779ae208292765972f7732bfd95/ruff-0.11.11-py3-none-manylinux_2_17_ppc64le.manylinux2014_ppc64le.whl", hash = "sha256:d8c4ddcbe8a19f59f57fd814b8b117d4fcea9bee7c0492e6cf5fdc22cfa563c8", size = 12069803, upload-time = "2025-05-22T19:19:03.258Z" },
    { url = "https://files.pythonhosted.org/packages/ff/16/3b006a875f84b3d0bff24bef26b8b3591454903f6f754b3f0a318589dcc3/ruff-0.11.11-py3-none-manylinux_2_17_s390x.manylinux2014_s390x.whl", hash = "sha256:6224076c344a7694c6fbbb70d4f2a7b730f6d47d2a9dc1e7f9d9bb583faf390b", size = 11242630, upload-time = "2025-05-22T19:19:05.871Z" },
    { url = "https://files.pythonhosted.org/packages/65/0d/0338bb8ac0b97175c2d533e9c8cdc127166de7eb16d028a43c5ab9e75abd/ruff-0.11.11-py3-none-manylinux_2_17_x86_64.manylinux2014_x86_64.whl", hash = "sha256:882821fcdf7ae8db7a951df1903d9cb032bbe838852e5fc3c2b6c3ab54e39875", size = 11507310, upload-time = "2025-05-22T19:19:08.584Z" },
    { url = "https://files.pythonhosted.org/packages/6f/bf/d7130eb26174ce9b02348b9f86d5874eafbf9f68e5152e15e8e0a392e4a3/ruff-0.11.11-py3-none-musllinux_1_2_aarch64.whl", hash = "sha256:dcec2d50756463d9df075a26a85a6affbc1b0148873da3997286caf1ce03cae1", size = 10441144, upload-time = "2025-05-22T19:19:13.621Z" },
    { url = "https://files.pythonhosted.org/packages/b3/f3/4be2453b258c092ff7b1761987cf0749e70ca1340cd1bfb4def08a70e8d8/ruff-0.11.11-py3-none-musllinux_1_2_armv7l.whl", hash = "sha256:99c28505ecbaeb6594701a74e395b187ee083ee26478c1a795d35084d53ebd81", size = 10081987, upload-time = "2025-05-22T19:19:15.821Z" },
    { url = "https://files.pythonhosted.org/packages/6c/6e/dfa4d2030c5b5c13db158219f2ec67bf333e8a7748dccf34cfa2a6ab9ebc/ruff-0.11.11-py3-none-musllinux_1_2_i686.whl", hash = "sha256:9263f9e5aa4ff1dec765e99810f1cc53f0c868c5329b69f13845f699fe74f639", size = 11073922, upload-time = "2025-05-22T19:19:18.104Z" },
    { url = "https://files.pythonhosted.org/packages/ff/f4/f7b0b0c3d32b593a20ed8010fa2c1a01f2ce91e79dda6119fcc51d26c67b/ruff-0.11.11-py3-none-musllinux_1_2_x86_64.whl", hash = "sha256:64ac6f885e3ecb2fdbb71de2701d4e34526651f1e8503af8fb30d4915a3fe345", size = 11568537, upload-time = "2025-05-22T19:19:20.889Z" },
    { url = "https://files.pythonhosted.org/packages/d2/46/0e892064d0adc18bcc81deed9aaa9942a27fd2cd9b1b7791111ce468c25f/ruff-0.11.11-py3-none-win32.whl", hash = "sha256:1adcb9a18802268aaa891ffb67b1c94cd70578f126637118e8099b8e4adcf112", size = 10536492, upload-time = "2025-05-22T19:19:23.642Z" },
    { url = "https://files.pythonhosted.org/packages/1b/d9/232e79459850b9f327e9f1dc9c047a2a38a6f9689e1ec30024841fc4416c/ruff-0.11.11-py3-none-win_amd64.whl", hash = "sha256:748b4bb245f11e91a04a4ff0f96e386711df0a30412b9fe0c74d5bdc0e4a531f", size = 11612562, upload-time = "2025-05-22T19:19:27.013Z" },
    { url = "https://files.pythonhosted.org/packages/ce/eb/09c132cff3cc30b2e7244191dcce69437352d6d6709c0adf374f3e6f476e/ruff-0.11.11-py3-none-win_arm64.whl", hash = "sha256:6c51f136c0364ab1b774767aa8b86331bd8e9d414e2d107db7a2189f35ea1f7b", size = 10735951, upload-time = "2025-05-22T19:19:30.043Z" },
]

[[package]]
name = "s3transfer"
version = "0.13.0"
source = { registry = "https://pypi.org/simple" }
dependencies = [
    { name = "botocore" },
]
sdist = { url = "https://files.pythonhosted.org/packages/ed/5d/9dcc100abc6711e8247af5aa561fc07c4a046f72f659c3adea9a449e191a/s3transfer-0.13.0.tar.gz", hash = "sha256:f5e6db74eb7776a37208001113ea7aa97695368242b364d73e91c981ac522177", size = 150232, upload-time = "2025-05-22T19:24:50.245Z" }
wheels = [
    { url = "https://files.pythonhosted.org/packages/18/17/22bf8155aa0ea2305eefa3a6402e040df7ebe512d1310165eda1e233c3f8/s3transfer-0.13.0-py3-none-any.whl", hash = "sha256:0148ef34d6dd964d0d8cf4311b2b21c474693e57c2e069ec708ce043d2b527be", size = 85152, upload-time = "2025-05-22T19:24:48.703Z" },
]

[[package]]
name = "six"
version = "1.17.0"
source = { registry = "https://pypi.org/simple" }
sdist = { url = "https://files.pythonhosted.org/packages/94/e7/b2c673351809dca68a0e064b6af791aa332cf192da575fd474ed7d6f16a2/six-1.17.0.tar.gz", hash = "sha256:ff70335d468e7eb6ec65b95b99d3a2836546063f63acc5171de367e834932a81", size = 34031, upload-time = "2024-12-04T17:35:28.174Z" }
wheels = [
    { url = "https://files.pythonhosted.org/packages/b7/ce/149a00dd41f10bc29e5921b496af8b574d8413afcd5e30dfa0ed46c2cc5e/six-1.17.0-py2.py3-none-any.whl", hash = "sha256:4721f391ed90541fddacab5acf947aa0d3dc7d27b2e1e8eda2be8970586c3274", size = 11050, upload-time = "2024-12-04T17:35:26.475Z" },
]

[[package]]
name = "sniffio"
version = "1.3.1"
source = { registry = "https://pypi.org/simple" }
sdist = { url = "https://files.pythonhosted.org/packages/a2/87/a6771e1546d97e7e041b6ae58d80074f81b7d5121207425c964ddf5cfdbd/sniffio-1.3.1.tar.gz", hash = "sha256:f4324edc670a0f49750a81b895f35c3adb843cca46f0530f79fc1babb23789dc", size = 20372, upload-time = "2024-02-25T23:20:04.057Z" }
wheels = [
    { url = "https://files.pythonhosted.org/packages/e9/44/75a9c9421471a6c4805dbf2356f7c181a29c1879239abab1ea2cc8f38b40/sniffio-1.3.1-py3-none-any.whl", hash = "sha256:2f6da418d1f1e0fddd844478f41680e794e6051915791a034ff65e5f100525a2", size = 10235, upload-time = "2024-02-25T23:20:01.196Z" },
]

[[package]]
name = "soupsieve"
version = "2.7"
source = { registry = "https://pypi.org/simple" }
sdist = { url = "https://files.pythonhosted.org/packages/3f/f4/4a80cd6ef364b2e8b65b15816a843c0980f7a5a2b4dc701fc574952aa19f/soupsieve-2.7.tar.gz", hash = "sha256:ad282f9b6926286d2ead4750552c8a6142bc4c783fd66b0293547c8fe6ae126a", size = 103418, upload-time = "2025-04-20T18:50:08.518Z" }
wheels = [
    { url = "https://files.pythonhosted.org/packages/e7/9c/0e6afc12c269578be5c0c1c9f4b49a8d32770a080260c333ac04cc1c832d/soupsieve-2.7-py3-none-any.whl", hash = "sha256:6e60cc5c1ffaf1cebcc12e8188320b72071e922c2e897f737cadce79ad5d30c4", size = 36677, upload-time = "2025-04-20T18:50:07.196Z" },
]

[[package]]
name = "sse-starlette"
version = "2.3.5"
source = { registry = "https://pypi.org/simple" }
dependencies = [
    { name = "anyio" },
    { name = "starlette" },
]
sdist = { url = "https://files.pythonhosted.org/packages/10/5f/28f45b1ff14bee871bacafd0a97213f7ec70e389939a80c60c0fb72a9fc9/sse_starlette-2.3.5.tar.gz", hash = "sha256:228357b6e42dcc73a427990e2b4a03c023e2495ecee82e14f07ba15077e334b2", size = 17511, upload-time = "2025-05-12T18:23:52.601Z" }
wheels = [
    { url = "https://files.pythonhosted.org/packages/c8/48/3e49cf0f64961656402c0023edbc51844fe17afe53ab50e958a6dbbbd499/sse_starlette-2.3.5-py3-none-any.whl", hash = "sha256:251708539a335570f10eaaa21d1848a10c42ee6dc3a9cf37ef42266cdb1c52a8", size = 10233, upload-time = "2025-05-12T18:23:50.722Z" },
]

[[package]]
name = "starlette"
version = "0.46.2"
source = { registry = "https://pypi.org/simple" }
dependencies = [
    { name = "anyio" },
]
sdist = { url = "https://files.pythonhosted.org/packages/ce/20/08dfcd9c983f6a6f4a1000d934b9e6d626cff8d2eeb77a89a68eef20a2b7/starlette-0.46.2.tar.gz", hash = "sha256:7f7361f34eed179294600af672f565727419830b54b7b084efe44bb82d2fccd5", size = 2580846, upload-time = "2025-04-13T13:56:17.942Z" }
wheels = [
    { url = "https://files.pythonhosted.org/packages/8b/0c/9d30a4ebeb6db2b25a841afbb80f6ef9a854fc3b41be131d249a977b4959/starlette-0.46.2-py3-none-any.whl", hash = "sha256:595633ce89f8ffa71a015caed34a5b2dc1c0cdb3f0f1fbd1e69339cf2abeec35", size = 72037, upload-time = "2025-04-13T13:56:16.21Z" },
]

[[package]]
name = "tokenizers"
version = "0.21.1"
source = { registry = "https://pypi.org/simple" }
dependencies = [
    { name = "huggingface-hub" },
]
sdist = { url = "https://files.pythonhosted.org/packages/92/76/5ac0c97f1117b91b7eb7323dcd61af80d72f790b4df71249a7850c195f30/tokenizers-0.21.1.tar.gz", hash = "sha256:a1bb04dc5b448985f86ecd4b05407f5a8d97cb2c0532199b2a302a604a0165ab", size = 343256, upload-time = "2025-03-13T10:51:18.189Z" }
wheels = [
    { url = "https://files.pythonhosted.org/packages/a5/1f/328aee25f9115bf04262e8b4e5a2050b7b7cf44b59c74e982db7270c7f30/tokenizers-0.21.1-cp39-abi3-macosx_10_12_x86_64.whl", hash = "sha256:e78e413e9e668ad790a29456e677d9d3aa50a9ad311a40905d6861ba7692cf41", size = 2780767, upload-time = "2025-03-13T10:51:09.459Z" },
    { url = "https://files.pythonhosted.org/packages/ae/1a/4526797f3719b0287853f12c5ad563a9be09d446c44ac784cdd7c50f76ab/tokenizers-0.21.1-cp39-abi3-macosx_11_0_arm64.whl", hash = "sha256:cd51cd0a91ecc801633829fcd1fda9cf8682ed3477c6243b9a095539de4aecf3", size = 2650555, upload-time = "2025-03-13T10:51:07.692Z" },
    { url = "https://files.pythonhosted.org/packages/4d/7a/a209b29f971a9fdc1da86f917fe4524564924db50d13f0724feed37b2a4d/tokenizers-0.21.1-cp39-abi3-manylinux_2_17_aarch64.manylinux2014_aarch64.whl", hash = "sha256:28da6b72d4fb14ee200a1bd386ff74ade8992d7f725f2bde2c495a9a98cf4d9f", size = 2937541, upload-time = "2025-03-13T10:50:56.679Z" },
    { url = "https://files.pythonhosted.org/packages/3c/1e/b788b50ffc6191e0b1fc2b0d49df8cff16fe415302e5ceb89f619d12c5bc/tokenizers-0.21.1-cp39-abi3-manylinux_2_17_armv7l.manylinux2014_armv7l.whl", hash = "sha256:34d8cfde551c9916cb92014e040806122295a6800914bab5865deb85623931cf", size = 2819058, upload-time = "2025-03-13T10:50:59.525Z" },
    { url = "https://files.pythonhosted.org/packages/36/aa/3626dfa09a0ecc5b57a8c58eeaeb7dd7ca9a37ad9dd681edab5acd55764c/tokenizers-0.21.1-cp39-abi3-manylinux_2_17_i686.manylinux2014_i686.whl", hash = "sha256:aaa852d23e125b73d283c98f007e06d4595732104b65402f46e8ef24b588d9f8", size = 3133278, upload-time = "2025-03-13T10:51:04.678Z" },
    { url = "https://files.pythonhosted.org/packages/a4/4d/8fbc203838b3d26269f944a89459d94c858f5b3f9a9b6ee9728cdcf69161/tokenizers-0.21.1-cp39-abi3-manylinux_2_17_ppc64le.manylinux2014_ppc64le.whl", hash = "sha256:a21a15d5c8e603331b8a59548bbe113564136dc0f5ad8306dd5033459a226da0", size = 3144253, upload-time = "2025-03-13T10:51:01.261Z" },
    { url = "https://files.pythonhosted.org/packages/d8/1b/2bd062adeb7c7511b847b32e356024980c0ffcf35f28947792c2d8ad2288/tokenizers-0.21.1-cp39-abi3-manylinux_2_17_s390x.manylinux2014_s390x.whl", hash = "sha256:2fdbd4c067c60a0ac7eca14b6bd18a5bebace54eb757c706b47ea93204f7a37c", size = 3398225, upload-time = "2025-03-13T10:51:03.243Z" },
    { url = "https://files.pythonhosted.org/packages/8a/63/38be071b0c8e06840bc6046991636bcb30c27f6bb1e670f4f4bc87cf49cc/tokenizers-0.21.1-cp39-abi3-manylinux_2_17_x86_64.manylinux2014_x86_64.whl", hash = "sha256:2dd9a0061e403546f7377df940e866c3e678d7d4e9643d0461ea442b4f89e61a", size = 3038874, upload-time = "2025-03-13T10:51:06.235Z" },
    { url = "https://files.pythonhosted.org/packages/ec/83/afa94193c09246417c23a3c75a8a0a96bf44ab5630a3015538d0c316dd4b/tokenizers-0.21.1-cp39-abi3-musllinux_1_2_aarch64.whl", hash = "sha256:db9484aeb2e200c43b915a1a0150ea885e35f357a5a8fabf7373af333dcc8dbf", size = 9014448, upload-time = "2025-03-13T10:51:10.927Z" },
    { url = "https://files.pythonhosted.org/packages/ae/b3/0e1a37d4f84c0f014d43701c11eb8072704f6efe8d8fc2dcdb79c47d76de/tokenizers-0.21.1-cp39-abi3-musllinux_1_2_armv7l.whl", hash = "sha256:ed248ab5279e601a30a4d67bdb897ecbe955a50f1e7bb62bd99f07dd11c2f5b6", size = 8937877, upload-time = "2025-03-13T10:51:12.688Z" },
    { url = "https://files.pythonhosted.org/packages/ac/33/ff08f50e6d615eb180a4a328c65907feb6ded0b8f990ec923969759dc379/tokenizers-0.21.1-cp39-abi3-musllinux_1_2_i686.whl", hash = "sha256:9ac78b12e541d4ce67b4dfd970e44c060a2147b9b2a21f509566d556a509c67d", size = 9186645, upload-time = "2025-03-13T10:51:14.723Z" },
    { url = "https://files.pythonhosted.org/packages/5f/aa/8ae85f69a9f6012c6f8011c6f4aa1c96154c816e9eea2e1b758601157833/tokenizers-0.21.1-cp39-abi3-musllinux_1_2_x86_64.whl", hash = "sha256:e5a69c1a4496b81a5ee5d2c1f3f7fbdf95e90a0196101b0ee89ed9956b8a168f", size = 9384380, upload-time = "2025-03-13T10:51:16.526Z" },
    { url = "https://files.pythonhosted.org/packages/e8/5b/a5d98c89f747455e8b7a9504910c865d5e51da55e825a7ae641fb5ff0a58/tokenizers-0.21.1-cp39-abi3-win32.whl", hash = "sha256:1039a3a5734944e09de1d48761ade94e00d0fa760c0e0551151d4dd851ba63e3", size = 2239506, upload-time = "2025-03-13T10:51:20.643Z" },
    { url = "https://files.pythonhosted.org/packages/e6/b6/072a8e053ae600dcc2ac0da81a23548e3b523301a442a6ca900e92ac35be/tokenizers-0.21.1-cp39-abi3-win_amd64.whl", hash = "sha256:0f0dcbcc9f6e13e675a66d7a5f2f225a736745ce484c1a4e07476a89ccdad382", size = 2435481, upload-time = "2025-03-13T10:51:19.243Z" },
]

[[package]]
name = "tomli"
version = "2.2.1"
source = { registry = "https://pypi.org/simple" }
sdist = { url = "https://files.pythonhosted.org/packages/18/87/302344fed471e44a87289cf4967697d07e532f2421fdaf868a303cbae4ff/tomli-2.2.1.tar.gz", hash = "sha256:cd45e1dc79c835ce60f7404ec8119f2eb06d38b1deba146f07ced3bbc44505ff", size = 17175, upload-time = "2024-11-27T22:38:36.873Z" }
wheels = [
    { url = "https://files.pythonhosted.org/packages/43/ca/75707e6efa2b37c77dadb324ae7d9571cb424e61ea73fad7c56c2d14527f/tomli-2.2.1-cp311-cp311-macosx_10_9_x86_64.whl", hash = "sha256:678e4fa69e4575eb77d103de3df8a895e1591b48e740211bd1067378c69e8249", size = 131077, upload-time = "2024-11-27T22:37:54.956Z" },
    { url = "https://files.pythonhosted.org/packages/c7/16/51ae563a8615d472fdbffc43a3f3d46588c264ac4f024f63f01283becfbb/tomli-2.2.1-cp311-cp311-macosx_11_0_arm64.whl", hash = "sha256:023aa114dd824ade0100497eb2318602af309e5a55595f76b626d6d9f3b7b0a6", size = 123429, upload-time = "2024-11-27T22:37:56.698Z" },
    { url = "https://files.pythonhosted.org/packages/f1/dd/4f6cd1e7b160041db83c694abc78e100473c15d54620083dbd5aae7b990e/tomli-2.2.1-cp311-cp311-manylinux_2_17_aarch64.manylinux2014_aarch64.whl", hash = "sha256:ece47d672db52ac607a3d9599a9d48dcb2f2f735c6c2d1f34130085bb12b112a", size = 226067, upload-time = "2024-11-27T22:37:57.63Z" },
    { url = "https://files.pythonhosted.org/packages/a9/6b/c54ede5dc70d648cc6361eaf429304b02f2871a345bbdd51e993d6cdf550/tomli-2.2.1-cp311-cp311-manylinux_2_17_x86_64.manylinux2014_x86_64.whl", hash = "sha256:6972ca9c9cc9f0acaa56a8ca1ff51e7af152a9f87fb64623e31d5c83700080ee", size = 236030, upload-time = "2024-11-27T22:37:59.344Z" },
    { url = "https://files.pythonhosted.org/packages/1f/47/999514fa49cfaf7a92c805a86c3c43f4215621855d151b61c602abb38091/tomli-2.2.1-cp311-cp311-manylinux_2_5_i686.manylinux1_i686.manylinux_2_17_i686.manylinux2014_i686.whl", hash = "sha256:c954d2250168d28797dd4e3ac5cf812a406cd5a92674ee4c8f123c889786aa8e", size = 240898, upload-time = "2024-11-27T22:38:00.429Z" },
    { url = "https://files.pythonhosted.org/packages/73/41/0a01279a7ae09ee1573b423318e7934674ce06eb33f50936655071d81a24/tomli-2.2.1-cp311-cp311-musllinux_1_2_aarch64.whl", hash = "sha256:8dd28b3e155b80f4d54beb40a441d366adcfe740969820caf156c019fb5c7ec4", size = 229894, upload-time = "2024-11-27T22:38:02.094Z" },
    { url = "https://files.pythonhosted.org/packages/55/18/5d8bc5b0a0362311ce4d18830a5d28943667599a60d20118074ea1b01bb7/tomli-2.2.1-cp311-cp311-musllinux_1_2_i686.whl", hash = "sha256:e59e304978767a54663af13c07b3d1af22ddee3bb2fb0618ca1593e4f593a106", size = 245319, upload-time = "2024-11-27T22:38:03.206Z" },
    { url = "https://files.pythonhosted.org/packages/92/a3/7ade0576d17f3cdf5ff44d61390d4b3febb8a9fc2b480c75c47ea048c646/tomli-2.2.1-cp311-cp311-musllinux_1_2_x86_64.whl", hash = "sha256:33580bccab0338d00994d7f16f4c4ec25b776af3ffaac1ed74e0b3fc95e885a8", size = 238273, upload-time = "2024-11-27T22:38:04.217Z" },
    { url = "https://files.pythonhosted.org/packages/72/6f/fa64ef058ac1446a1e51110c375339b3ec6be245af9d14c87c4a6412dd32/tomli-2.2.1-cp311-cp311-win32.whl", hash = "sha256:465af0e0875402f1d226519c9904f37254b3045fc5084697cefb9bdde1ff99ff", size = 98310, upload-time = "2024-11-27T22:38:05.908Z" },
    { url = "https://files.pythonhosted.org/packages/6a/1c/4a2dcde4a51b81be3530565e92eda625d94dafb46dbeb15069df4caffc34/tomli-2.2.1-cp311-cp311-win_amd64.whl", hash = "sha256:2d0f2fdd22b02c6d81637a3c95f8cd77f995846af7414c5c4b8d0545afa1bc4b", size = 108309, upload-time = "2024-11-27T22:38:06.812Z" },
    { url = "https://files.pythonhosted.org/packages/52/e1/f8af4c2fcde17500422858155aeb0d7e93477a0d59a98e56cbfe75070fd0/tomli-2.2.1-cp312-cp312-macosx_10_13_x86_64.whl", hash = "sha256:4a8f6e44de52d5e6c657c9fe83b562f5f4256d8ebbfe4ff922c495620a7f6cea", size = 132762, upload-time = "2024-11-27T22:38:07.731Z" },
    { url = "https://files.pythonhosted.org/packages/03/b8/152c68bb84fc00396b83e7bbddd5ec0bd3dd409db4195e2a9b3e398ad2e3/tomli-2.2.1-cp312-cp312-macosx_11_0_arm64.whl", hash = "sha256:8d57ca8095a641b8237d5b079147646153d22552f1c637fd3ba7f4b0b29167a8", size = 123453, upload-time = "2024-11-27T22:38:09.384Z" },
    { url = "https://files.pythonhosted.org/packages/c8/d6/fc9267af9166f79ac528ff7e8c55c8181ded34eb4b0e93daa767b8841573/tomli-2.2.1-cp312-cp312-manylinux_2_17_aarch64.manylinux2014_aarch64.whl", hash = "sha256:4e340144ad7ae1533cb897d406382b4b6fede8890a03738ff1683af800d54192", size = 233486, upload-time = "2024-11-27T22:38:10.329Z" },
    { url = "https://files.pythonhosted.org/packages/5c/51/51c3f2884d7bab89af25f678447ea7d297b53b5a3b5730a7cb2ef6069f07/tomli-2.2.1-cp312-cp312-manylinux_2_17_x86_64.manylinux2014_x86_64.whl", hash = "sha256:db2b95f9de79181805df90bedc5a5ab4c165e6ec3fe99f970d0e302f384ad222", size = 242349, upload-time = "2024-11-27T22:38:11.443Z" },
    { url = "https://files.pythonhosted.org/packages/ab/df/bfa89627d13a5cc22402e441e8a931ef2108403db390ff3345c05253935e/tomli-2.2.1-cp312-cp312-manylinux_2_5_i686.manylinux1_i686.manylinux_2_17_i686.manylinux2014_i686.whl", hash = "sha256:40741994320b232529c802f8bc86da4e1aa9f413db394617b9a256ae0f9a7f77", size = 252159, upload-time = "2024-11-27T22:38:13.099Z" },
    { url = "https://files.pythonhosted.org/packages/9e/6e/fa2b916dced65763a5168c6ccb91066f7639bdc88b48adda990db10c8c0b/tomli-2.2.1-cp312-cp312-musllinux_1_2_aarch64.whl", hash = "sha256:400e720fe168c0f8521520190686ef8ef033fb19fc493da09779e592861b78c6", size = 237243, upload-time = "2024-11-27T22:38:14.766Z" },
    { url = "https://files.pythonhosted.org/packages/b4/04/885d3b1f650e1153cbb93a6a9782c58a972b94ea4483ae4ac5cedd5e4a09/tomli-2.2.1-cp312-cp312-musllinux_1_2_i686.whl", hash = "sha256:02abe224de6ae62c19f090f68da4e27b10af2b93213d36cf44e6e1c5abd19fdd", size = 259645, upload-time = "2024-11-27T22:38:15.843Z" },
    { url = "https://files.pythonhosted.org/packages/9c/de/6b432d66e986e501586da298e28ebeefd3edc2c780f3ad73d22566034239/tomli-2.2.1-cp312-cp312-musllinux_1_2_x86_64.whl", hash = "sha256:b82ebccc8c8a36f2094e969560a1b836758481f3dc360ce9a3277c65f374285e", size = 244584, upload-time = "2024-11-27T22:38:17.645Z" },
    { url = "https://files.pythonhosted.org/packages/1c/9a/47c0449b98e6e7d1be6cbac02f93dd79003234ddc4aaab6ba07a9a7482e2/tomli-2.2.1-cp312-cp312-win32.whl", hash = "sha256:889f80ef92701b9dbb224e49ec87c645ce5df3fa2cc548664eb8a25e03127a98", size = 98875, upload-time = "2024-11-27T22:38:19.159Z" },
    { url = "https://files.pythonhosted.org/packages/ef/60/9b9638f081c6f1261e2688bd487625cd1e660d0a85bd469e91d8db969734/tomli-2.2.1-cp312-cp312-win_amd64.whl", hash = "sha256:7fc04e92e1d624a4a63c76474610238576942d6b8950a2d7f908a340494e67e4", size = 109418, upload-time = "2024-11-27T22:38:20.064Z" },
    { url = "https://files.pythonhosted.org/packages/04/90/2ee5f2e0362cb8a0b6499dc44f4d7d48f8fff06d28ba46e6f1eaa61a1388/tomli-2.2.1-cp313-cp313-macosx_10_13_x86_64.whl", hash = "sha256:f4039b9cbc3048b2416cc57ab3bda989a6fcf9b36cf8937f01a6e731b64f80d7", size = 132708, upload-time = "2024-11-27T22:38:21.659Z" },
    { url = "https://files.pythonhosted.org/packages/c0/ec/46b4108816de6b385141f082ba99e315501ccd0a2ea23db4a100dd3990ea/tomli-2.2.1-cp313-cp313-macosx_11_0_arm64.whl", hash = "sha256:286f0ca2ffeeb5b9bd4fcc8d6c330534323ec51b2f52da063b11c502da16f30c", size = 123582, upload-time = "2024-11-27T22:38:22.693Z" },
    { url = "https://files.pythonhosted.org/packages/a0/bd/b470466d0137b37b68d24556c38a0cc819e8febe392d5b199dcd7f578365/tomli-2.2.1-cp313-cp313-manylinux_2_17_aarch64.manylinux2014_aarch64.whl", hash = "sha256:a92ef1a44547e894e2a17d24e7557a5e85a9e1d0048b0b5e7541f76c5032cb13", size = 232543, upload-time = "2024-11-27T22:38:24.367Z" },
    { url = "https://files.pythonhosted.org/packages/d9/e5/82e80ff3b751373f7cead2815bcbe2d51c895b3c990686741a8e56ec42ab/tomli-2.2.1-cp313-cp313-manylinux_2_17_x86_64.manylinux2014_x86_64.whl", hash = "sha256:9316dc65bed1684c9a98ee68759ceaed29d229e985297003e494aa825ebb0281", size = 241691, upload-time = "2024-11-27T22:38:26.081Z" },
    { url = "https://files.pythonhosted.org/packages/05/7e/2a110bc2713557d6a1bfb06af23dd01e7dde52b6ee7dadc589868f9abfac/tomli-2.2.1-cp313-cp313-manylinux_2_5_i686.manylinux1_i686.manylinux_2_17_i686.manylinux2014_i686.whl", hash = "sha256:e85e99945e688e32d5a35c1ff38ed0b3f41f43fad8df0bdf79f72b2ba7bc5272", size = 251170, upload-time = "2024-11-27T22:38:27.921Z" },
    { url = "https://files.pythonhosted.org/packages/64/7b/22d713946efe00e0adbcdfd6d1aa119ae03fd0b60ebed51ebb3fa9f5a2e5/tomli-2.2.1-cp313-cp313-musllinux_1_2_aarch64.whl", hash = "sha256:ac065718db92ca818f8d6141b5f66369833d4a80a9d74435a268c52bdfa73140", size = 236530, upload-time = "2024-11-27T22:38:29.591Z" },
    { url = "https://files.pythonhosted.org/packages/38/31/3a76f67da4b0cf37b742ca76beaf819dca0ebef26d78fc794a576e08accf/tomli-2.2.1-cp313-cp313-musllinux_1_2_i686.whl", hash = "sha256:d920f33822747519673ee656a4b6ac33e382eca9d331c87770faa3eef562aeb2", size = 258666, upload-time = "2024-11-27T22:38:30.639Z" },
    { url = "https://files.pythonhosted.org/packages/07/10/5af1293da642aded87e8a988753945d0cf7e00a9452d3911dd3bb354c9e2/tomli-2.2.1-cp313-cp313-musllinux_1_2_x86_64.whl", hash = "sha256:a198f10c4d1b1375d7687bc25294306e551bf1abfa4eace6650070a5c1ae2744", size = 243954, upload-time = "2024-11-27T22:38:31.702Z" },
    { url = "https://files.pythonhosted.org/packages/5b/b9/1ed31d167be802da0fc95020d04cd27b7d7065cc6fbefdd2f9186f60d7bd/tomli-2.2.1-cp313-cp313-win32.whl", hash = "sha256:d3f5614314d758649ab2ab3a62d4f2004c825922f9e370b29416484086b264ec", size = 98724, upload-time = "2024-11-27T22:38:32.837Z" },
    { url = "https://files.pythonhosted.org/packages/c7/32/b0963458706accd9afcfeb867c0f9175a741bf7b19cd424230714d722198/tomli-2.2.1-cp313-cp313-win_amd64.whl", hash = "sha256:a38aa0308e754b0e3c67e344754dff64999ff9b513e691d0e786265c93583c69", size = 109383, upload-time = "2024-11-27T22:38:34.455Z" },
    { url = "https://files.pythonhosted.org/packages/6e/c2/61d3e0f47e2b74ef40a68b9e6ad5984f6241a942f7cd3bbfbdbd03861ea9/tomli-2.2.1-py3-none-any.whl", hash = "sha256:cb55c73c5f4408779d0cf3eef9f762b9c9f147a77de7b258bef0a5628adc85cc", size = 14257, upload-time = "2024-11-27T22:38:35.385Z" },
]

[[package]]
name = "tqdm"
version = "4.67.1"
source = { registry = "https://pypi.org/simple" }
dependencies = [
    { name = "colorama", marker = "sys_platform == 'win32'" },
]
sdist = { url = "https://files.pythonhosted.org/packages/a8/4b/29b4ef32e036bb34e4ab51796dd745cdba7ed47ad142a9f4a1eb8e0c744d/tqdm-4.67.1.tar.gz", hash = "sha256:f8aef9c52c08c13a65f30ea34f4e5aac3fd1a34959879d7e59e63027286627f2", size = 169737, upload-time = "2024-11-24T20:12:22.481Z" }
wheels = [
    { url = "https://files.pythonhosted.org/packages/d0/30/dc54f88dd4a2b5dc8a0279bdd7270e735851848b762aeb1c1184ed1f6b14/tqdm-4.67.1-py3-none-any.whl", hash = "sha256:26445eca388f82e72884e0d580d5464cd801a3ea01e63e5601bdff9ba6a48de2", size = 78540, upload-time = "2024-11-24T20:12:19.698Z" },
]

[[package]]
name = "types-requests"
version = "2.32.0.20250515"
source = { registry = "https://pypi.org/simple" }
dependencies = [
    { name = "urllib3" },
]
sdist = { url = "https://files.pythonhosted.org/packages/06/c1/cdc4f9b8cfd9130fbe6276db574f114541f4231fcc6fb29648289e6e3390/types_requests-2.32.0.20250515.tar.gz", hash = "sha256:09c8b63c11318cb2460813871aaa48b671002e59fda67ca909e9883777787581", size = 23012, upload-time = "2025-05-15T03:04:31.817Z" }
wheels = [
    { url = "https://files.pythonhosted.org/packages/fe/0f/68a997c73a129287785f418c1ebb6004f81e46b53b3caba88c0e03fcd04a/types_requests-2.32.0.20250515-py3-none-any.whl", hash = "sha256:f8eba93b3a892beee32643ff836993f15a785816acca21ea0ffa006f05ef0fb2", size = 20635, upload-time = "2025-05-15T03:04:30.5Z" },
]

[[package]]
name = "typing-extensions"
version = "4.13.2"
source = { registry = "https://pypi.org/simple" }
sdist = { url = "https://files.pythonhosted.org/packages/f6/37/23083fcd6e35492953e8d2aaaa68b860eb422b34627b13f2ce3eb6106061/typing_extensions-4.13.2.tar.gz", hash = "sha256:e6c81219bd689f51865d9e372991c540bda33a0379d5573cddb9a3a23f7caaef", size = 106967, upload-time = "2025-04-10T14:19:05.416Z" }
wheels = [
    { url = "https://files.pythonhosted.org/packages/8b/54/b1ae86c0973cc6f0210b53d508ca3641fb6d0c56823f288d108bc7ab3cc8/typing_extensions-4.13.2-py3-none-any.whl", hash = "sha256:a439e7c04b49fec3e5d3e2beaa21755cadbbdc391694e28ccdd36ca4a1408f8c", size = 45806, upload-time = "2025-04-10T14:19:03.967Z" },
]

[[package]]
name = "typing-inspection"
version = "0.4.1"
source = { registry = "https://pypi.org/simple" }
dependencies = [
    { name = "typing-extensions" },
]
sdist = { url = "https://files.pythonhosted.org/packages/f8/b1/0c11f5058406b3af7609f121aaa6b609744687f1d158b3c3a5bf4cc94238/typing_inspection-0.4.1.tar.gz", hash = "sha256:6ae134cc0203c33377d43188d4064e9b357dba58cff3185f22924610e70a9d28", size = 75726, upload-time = "2025-05-21T18:55:23.885Z" }
wheels = [
    { url = "https://files.pythonhosted.org/packages/17/69/cd203477f944c353c31bade965f880aa1061fd6bf05ded0726ca845b6ff7/typing_inspection-0.4.1-py3-none-any.whl", hash = "sha256:389055682238f53b04f7badcb49b989835495a96700ced5dab2d8feae4b26f51", size = 14552, upload-time = "2025-05-21T18:55:22.152Z" },
]

[[package]]
name = "urllib3"
version = "2.4.0"
source = { registry = "https://pypi.org/simple" }
sdist = { url = "https://files.pythonhosted.org/packages/8a/78/16493d9c386d8e60e442a35feac5e00f0913c0f4b7c217c11e8ec2ff53e0/urllib3-2.4.0.tar.gz", hash = "sha256:414bc6535b787febd7567804cc015fee39daab8ad86268f1310a9250697de466", size = 390672, upload-time = "2025-04-10T15:23:39.232Z" }
wheels = [
    { url = "https://files.pythonhosted.org/packages/6b/11/cc635220681e93a0183390e26485430ca2c7b5f9d33b15c74c2861cb8091/urllib3-2.4.0-py3-none-any.whl", hash = "sha256:4e16665048960a0900c702d4a66415956a584919c03361cac9f1df5c5dd7e813", size = 128680, upload-time = "2025-04-10T15:23:37.377Z" },
]

[[package]]
name = "uvicorn"
version = "0.34.2"
source = { registry = "https://pypi.org/simple" }
dependencies = [
    { name = "click" },
    { name = "h11" },
    { name = "typing-extensions", marker = "python_full_version < '3.11'" },
]
sdist = { url = "https://files.pythonhosted.org/packages/a6/ae/9bbb19b9e1c450cf9ecaef06463e40234d98d95bf572fab11b4f19ae5ded/uvicorn-0.34.2.tar.gz", hash = "sha256:0e929828f6186353a80b58ea719861d2629d766293b6d19baf086ba31d4f3328", size = 76815, upload-time = "2025-04-19T06:02:50.101Z" }
wheels = [
    { url = "https://files.pythonhosted.org/packages/b1/4b/4cef6ce21a2aaca9d852a6e84ef4f135d99fcd74fa75105e2fc0c8308acd/uvicorn-0.34.2-py3-none-any.whl", hash = "sha256:deb49af569084536d269fe0a6d67e3754f104cf03aba7c11c40f01aadf33c403", size = 62483, upload-time = "2025-04-19T06:02:48.42Z" },
]

[[package]]
name = "wcwidth"
version = "0.2.13"
source = { registry = "https://pypi.org/simple" }
sdist = { url = "https://files.pythonhosted.org/packages/6c/63/53559446a878410fc5a5974feb13d31d78d752eb18aeba59c7fef1af7598/wcwidth-0.2.13.tar.gz", hash = "sha256:72ea0c06399eb286d978fdedb6923a9eb47e1c486ce63e9b4e64fc18303972b5", size = 101301, upload-time = "2024-01-06T02:10:57.829Z" }
wheels = [
    { url = "https://files.pythonhosted.org/packages/fd/84/fd2ba7aafacbad3c4201d395674fc6348826569da3c0937e75505ead3528/wcwidth-0.2.13-py2.py3-none-any.whl", hash = "sha256:3da69048e4540d84af32131829ff948f1e022c1c6bdb8d6102117aac784f6859", size = 34166, upload-time = "2024-01-06T02:10:55.763Z" },
]

[[package]]
name = "websockets"
version = "15.0.1"
source = { registry = "https://pypi.org/simple" }
sdist = { url = "https://files.pythonhosted.org/packages/21/e6/26d09fab466b7ca9c7737474c52be4f76a40301b08362eb2dbc19dcc16c1/websockets-15.0.1.tar.gz", hash = "sha256:82544de02076bafba038ce055ee6412d68da13ab47f0c60cab827346de828dee", size = 177016, upload-time = "2025-03-05T20:03:41.606Z" }
wheels = [
    { url = "https://files.pythonhosted.org/packages/1e/da/6462a9f510c0c49837bbc9345aca92d767a56c1fb2939e1579df1e1cdcf7/websockets-15.0.1-cp310-cp310-macosx_10_9_universal2.whl", hash = "sha256:d63efaa0cd96cf0c5fe4d581521d9fa87744540d4bc999ae6e08595a1014b45b", size = 175423, upload-time = "2025-03-05T20:01:35.363Z" },
    { url = "https://files.pythonhosted.org/packages/1c/9f/9d11c1a4eb046a9e106483b9ff69bce7ac880443f00e5ce64261b47b07e7/websockets-15.0.1-cp310-cp310-macosx_10_9_x86_64.whl", hash = "sha256:ac60e3b188ec7574cb761b08d50fcedf9d77f1530352db4eef1707fe9dee7205", size = 173080, upload-time = "2025-03-05T20:01:37.304Z" },
    { url = "https://files.pythonhosted.org/packages/d5/4f/b462242432d93ea45f297b6179c7333dd0402b855a912a04e7fc61c0d71f/websockets-15.0.1-cp310-cp310-macosx_11_0_arm64.whl", hash = "sha256:5756779642579d902eed757b21b0164cd6fe338506a8083eb58af5c372e39d9a", size = 173329, upload-time = "2025-03-05T20:01:39.668Z" },
    { url = "https://files.pythonhosted.org/packages/6e/0c/6afa1f4644d7ed50284ac59cc70ef8abd44ccf7d45850d989ea7310538d0/websockets-15.0.1-cp310-cp310-manylinux_2_17_aarch64.manylinux2014_aarch64.whl", hash = "sha256:0fdfe3e2a29e4db3659dbd5bbf04560cea53dd9610273917799f1cde46aa725e", size = 182312, upload-time = "2025-03-05T20:01:41.815Z" },
    { url = "https://files.pythonhosted.org/packages/dd/d4/ffc8bd1350b229ca7a4db2a3e1c482cf87cea1baccd0ef3e72bc720caeec/websockets-15.0.1-cp310-cp310-manylinux_2_5_i686.manylinux1_i686.manylinux_2_17_i686.manylinux2014_i686.whl", hash = "sha256:4c2529b320eb9e35af0fa3016c187dffb84a3ecc572bcee7c3ce302bfeba52bf", size = 181319, upload-time = "2025-03-05T20:01:43.967Z" },
    { url = "https://files.pythonhosted.org/packages/97/3a/5323a6bb94917af13bbb34009fac01e55c51dfde354f63692bf2533ffbc2/websockets-15.0.1-cp310-cp310-manylinux_2_5_x86_64.manylinux1_x86_64.manylinux_2_17_x86_64.manylinux2014_x86_64.whl", hash = "sha256:ac1e5c9054fe23226fb11e05a6e630837f074174c4c2f0fe442996112a6de4fb", size = 181631, upload-time = "2025-03-05T20:01:46.104Z" },
    { url = "https://files.pythonhosted.org/packages/a6/cc/1aeb0f7cee59ef065724041bb7ed667b6ab1eeffe5141696cccec2687b66/websockets-15.0.1-cp310-cp310-musllinux_1_2_aarch64.whl", hash = "sha256:5df592cd503496351d6dc14f7cdad49f268d8e618f80dce0cd5a36b93c3fc08d", size = 182016, upload-time = "2025-03-05T20:01:47.603Z" },
    { url = "https://files.pythonhosted.org/packages/79/f9/c86f8f7af208e4161a7f7e02774e9d0a81c632ae76db2ff22549e1718a51/websockets-15.0.1-cp310-cp310-musllinux_1_2_i686.whl", hash = "sha256:0a34631031a8f05657e8e90903e656959234f3a04552259458aac0b0f9ae6fd9", size = 181426, upload-time = "2025-03-05T20:01:48.949Z" },
    { url = "https://files.pythonhosted.org/packages/c7/b9/828b0bc6753db905b91df6ae477c0b14a141090df64fb17f8a9d7e3516cf/websockets-15.0.1-cp310-cp310-musllinux_1_2_x86_64.whl", hash = "sha256:3d00075aa65772e7ce9e990cab3ff1de702aa09be3940d1dc88d5abf1ab8a09c", size = 181360, upload-time = "2025-03-05T20:01:50.938Z" },
    { url = "https://files.pythonhosted.org/packages/89/fb/250f5533ec468ba6327055b7d98b9df056fb1ce623b8b6aaafb30b55d02e/websockets-15.0.1-cp310-cp310-win32.whl", hash = "sha256:1234d4ef35db82f5446dca8e35a7da7964d02c127b095e172e54397fb6a6c256", size = 176388, upload-time = "2025-03-05T20:01:52.213Z" },
    { url = "https://files.pythonhosted.org/packages/1c/46/aca7082012768bb98e5608f01658ff3ac8437e563eca41cf068bd5849a5e/websockets-15.0.1-cp310-cp310-win_amd64.whl", hash = "sha256:39c1fec2c11dc8d89bba6b2bf1556af381611a173ac2b511cf7231622058af41", size = 176830, upload-time = "2025-03-05T20:01:53.922Z" },
    { url = "https://files.pythonhosted.org/packages/9f/32/18fcd5919c293a398db67443acd33fde142f283853076049824fc58e6f75/websockets-15.0.1-cp311-cp311-macosx_10_9_universal2.whl", hash = "sha256:823c248b690b2fd9303ba00c4f66cd5e2d8c3ba4aa968b2779be9532a4dad431", size = 175423, upload-time = "2025-03-05T20:01:56.276Z" },
    { url = "https://files.pythonhosted.org/packages/76/70/ba1ad96b07869275ef42e2ce21f07a5b0148936688c2baf7e4a1f60d5058/websockets-15.0.1-cp311-cp311-macosx_10_9_x86_64.whl", hash = "sha256:678999709e68425ae2593acf2e3ebcbcf2e69885a5ee78f9eb80e6e371f1bf57", size = 173082, upload-time = "2025-03-05T20:01:57.563Z" },
    { url = "https://files.pythonhosted.org/packages/86/f2/10b55821dd40eb696ce4704a87d57774696f9451108cff0d2824c97e0f97/websockets-15.0.1-cp311-cp311-macosx_11_0_arm64.whl", hash = "sha256:d50fd1ee42388dcfb2b3676132c78116490976f1300da28eb629272d5d93e905", size = 173330, upload-time = "2025-03-05T20:01:59.063Z" },
    { url = "https://files.pythonhosted.org/packages/a5/90/1c37ae8b8a113d3daf1065222b6af61cc44102da95388ac0018fcb7d93d9/websockets-15.0.1-cp311-cp311-manylinux_2_17_aarch64.manylinux2014_aarch64.whl", hash = "sha256:d99e5546bf73dbad5bf3547174cd6cb8ba7273062a23808ffea025ecb1cf8562", size = 182878, upload-time = "2025-03-05T20:02:00.305Z" },
    { url = "https://files.pythonhosted.org/packages/8e/8d/96e8e288b2a41dffafb78e8904ea7367ee4f891dafc2ab8d87e2124cb3d3/websockets-15.0.1-cp311-cp311-manylinux_2_5_i686.manylinux1_i686.manylinux_2_17_i686.manylinux2014_i686.whl", hash = "sha256:66dd88c918e3287efc22409d426c8f729688d89a0c587c88971a0faa2c2f3792", size = 181883, upload-time = "2025-03-05T20:02:03.148Z" },
    { url = "https://files.pythonhosted.org/packages/93/1f/5d6dbf551766308f6f50f8baf8e9860be6182911e8106da7a7f73785f4c4/websockets-15.0.1-cp311-cp311-manylinux_2_5_x86_64.manylinux1_x86_64.manylinux_2_17_x86_64.manylinux2014_x86_64.whl", hash = "sha256:8dd8327c795b3e3f219760fa603dcae1dcc148172290a8ab15158cf85a953413", size = 182252, upload-time = "2025-03-05T20:02:05.29Z" },
    { url = "https://files.pythonhosted.org/packages/d4/78/2d4fed9123e6620cbf1706c0de8a1632e1a28e7774d94346d7de1bba2ca3/websockets-15.0.1-cp311-cp311-musllinux_1_2_aarch64.whl", hash = "sha256:8fdc51055e6ff4adeb88d58a11042ec9a5eae317a0a53d12c062c8a8865909e8", size = 182521, upload-time = "2025-03-05T20:02:07.458Z" },
    { url = "https://files.pythonhosted.org/packages/e7/3b/66d4c1b444dd1a9823c4a81f50231b921bab54eee2f69e70319b4e21f1ca/websockets-15.0.1-cp311-cp311-musllinux_1_2_i686.whl", hash = "sha256:693f0192126df6c2327cce3baa7c06f2a117575e32ab2308f7f8216c29d9e2e3", size = 181958, upload-time = "2025-03-05T20:02:09.842Z" },
    { url = "https://files.pythonhosted.org/packages/08/ff/e9eed2ee5fed6f76fdd6032ca5cd38c57ca9661430bb3d5fb2872dc8703c/websockets-15.0.1-cp311-cp311-musllinux_1_2_x86_64.whl", hash = "sha256:54479983bd5fb469c38f2f5c7e3a24f9a4e70594cd68cd1fa6b9340dadaff7cf", size = 181918, upload-time = "2025-03-05T20:02:11.968Z" },
    { url = "https://files.pythonhosted.org/packages/d8/75/994634a49b7e12532be6a42103597b71098fd25900f7437d6055ed39930a/websockets-15.0.1-cp311-cp311-win32.whl", hash = "sha256:16b6c1b3e57799b9d38427dda63edcbe4926352c47cf88588c0be4ace18dac85", size = 176388, upload-time = "2025-03-05T20:02:13.32Z" },
    { url = "https://files.pythonhosted.org/packages/98/93/e36c73f78400a65f5e236cd376713c34182e6663f6889cd45a4a04d8f203/websockets-15.0.1-cp311-cp311-win_amd64.whl", hash = "sha256:27ccee0071a0e75d22cb35849b1db43f2ecd3e161041ac1ee9d2352ddf72f065", size = 176828, upload-time = "2025-03-05T20:02:14.585Z" },
    { url = "https://files.pythonhosted.org/packages/51/6b/4545a0d843594f5d0771e86463606a3988b5a09ca5123136f8a76580dd63/websockets-15.0.1-cp312-cp312-macosx_10_13_universal2.whl", hash = "sha256:3e90baa811a5d73f3ca0bcbf32064d663ed81318ab225ee4f427ad4e26e5aff3", size = 175437, upload-time = "2025-03-05T20:02:16.706Z" },
    { url = "https://files.pythonhosted.org/packages/f4/71/809a0f5f6a06522af902e0f2ea2757f71ead94610010cf570ab5c98e99ed/websockets-15.0.1-cp312-cp312-macosx_10_13_x86_64.whl", hash = "sha256:592f1a9fe869c778694f0aa806ba0374e97648ab57936f092fd9d87f8bc03665", size = 173096, upload-time = "2025-03-05T20:02:18.832Z" },
    { url = "https://files.pythonhosted.org/packages/3d/69/1a681dd6f02180916f116894181eab8b2e25b31e484c5d0eae637ec01f7c/websockets-15.0.1-cp312-cp312-macosx_11_0_arm64.whl", hash = "sha256:0701bc3cfcb9164d04a14b149fd74be7347a530ad3bbf15ab2c678a2cd3dd9a2", size = 173332, upload-time = "2025-03-05T20:02:20.187Z" },
    { url = "https://files.pythonhosted.org/packages/a6/02/0073b3952f5bce97eafbb35757f8d0d54812b6174ed8dd952aa08429bcc3/websockets-15.0.1-cp312-cp312-manylinux_2_17_aarch64.manylinux2014_aarch64.whl", hash = "sha256:e8b56bdcdb4505c8078cb6c7157d9811a85790f2f2b3632c7d1462ab5783d215", size = 183152, upload-time = "2025-03-05T20:02:22.286Z" },
    { url = "https://files.pythonhosted.org/packages/74/45/c205c8480eafd114b428284840da0b1be9ffd0e4f87338dc95dc6ff961a1/websockets-15.0.1-cp312-cp312-manylinux_2_5_i686.manylinux1_i686.manylinux_2_17_i686.manylinux2014_i686.whl", hash = "sha256:0af68c55afbd5f07986df82831c7bff04846928ea8d1fd7f30052638788bc9b5", size = 182096, upload-time = "2025-03-05T20:02:24.368Z" },
    { url = "https://files.pythonhosted.org/packages/14/8f/aa61f528fba38578ec553c145857a181384c72b98156f858ca5c8e82d9d3/websockets-15.0.1-cp312-cp312-manylinux_2_5_x86_64.manylinux1_x86_64.manylinux_2_17_x86_64.manylinux2014_x86_64.whl", hash = "sha256:64dee438fed052b52e4f98f76c5790513235efaa1ef7f3f2192c392cd7c91b65", size = 182523, upload-time = "2025-03-05T20:02:25.669Z" },
    { url = "https://files.pythonhosted.org/packages/ec/6d/0267396610add5bc0d0d3e77f546d4cd287200804fe02323797de77dbce9/websockets-15.0.1-cp312-cp312-musllinux_1_2_aarch64.whl", hash = "sha256:d5f6b181bb38171a8ad1d6aa58a67a6aa9d4b38d0f8c5f496b9e42561dfc62fe", size = 182790, upload-time = "2025-03-05T20:02:26.99Z" },
    { url = "https://files.pythonhosted.org/packages/02/05/c68c5adbf679cf610ae2f74a9b871ae84564462955d991178f95a1ddb7dd/websockets-15.0.1-cp312-cp312-musllinux_1_2_i686.whl", hash = "sha256:5d54b09eba2bada6011aea5375542a157637b91029687eb4fdb2dab11059c1b4", size = 182165, upload-time = "2025-03-05T20:02:30.291Z" },
    { url = "https://files.pythonhosted.org/packages/29/93/bb672df7b2f5faac89761cb5fa34f5cec45a4026c383a4b5761c6cea5c16/websockets-15.0.1-cp312-cp312-musllinux_1_2_x86_64.whl", hash = "sha256:3be571a8b5afed347da347bfcf27ba12b069d9d7f42cb8c7028b5e98bbb12597", size = 182160, upload-time = "2025-03-05T20:02:31.634Z" },
    { url = "https://files.pythonhosted.org/packages/ff/83/de1f7709376dc3ca9b7eeb4b9a07b4526b14876b6d372a4dc62312bebee0/websockets-15.0.1-cp312-cp312-win32.whl", hash = "sha256:c338ffa0520bdb12fbc527265235639fb76e7bc7faafbb93f6ba80d9c06578a9", size = 176395, upload-time = "2025-03-05T20:02:33.017Z" },
    { url = "https://files.pythonhosted.org/packages/7d/71/abf2ebc3bbfa40f391ce1428c7168fb20582d0ff57019b69ea20fa698043/websockets-15.0.1-cp312-cp312-win_amd64.whl", hash = "sha256:fcd5cf9e305d7b8338754470cf69cf81f420459dbae8a3b40cee57417f4614a7", size = 176841, upload-time = "2025-03-05T20:02:34.498Z" },
    { url = "https://files.pythonhosted.org/packages/cb/9f/51f0cf64471a9d2b4d0fc6c534f323b664e7095640c34562f5182e5a7195/websockets-15.0.1-cp313-cp313-macosx_10_13_universal2.whl", hash = "sha256:ee443ef070bb3b6ed74514f5efaa37a252af57c90eb33b956d35c8e9c10a1931", size = 175440, upload-time = "2025-03-05T20:02:36.695Z" },
    { url = "https://files.pythonhosted.org/packages/8a/05/aa116ec9943c718905997412c5989f7ed671bc0188ee2ba89520e8765d7b/websockets-15.0.1-cp313-cp313-macosx_10_13_x86_64.whl", hash = "sha256:5a939de6b7b4e18ca683218320fc67ea886038265fd1ed30173f5ce3f8e85675", size = 173098, upload-time = "2025-03-05T20:02:37.985Z" },
    { url = "https://files.pythonhosted.org/packages/ff/0b/33cef55ff24f2d92924923c99926dcce78e7bd922d649467f0eda8368923/websockets-15.0.1-cp313-cp313-macosx_11_0_arm64.whl", hash = "sha256:746ee8dba912cd6fc889a8147168991d50ed70447bf18bcda7039f7d2e3d9151", size = 173329, upload-time = "2025-03-05T20:02:39.298Z" },
    { url = "https://files.pythonhosted.org/packages/31/1d/063b25dcc01faa8fada1469bdf769de3768b7044eac9d41f734fd7b6ad6d/websockets-15.0.1-cp313-cp313-manylinux_2_17_aarch64.manylinux2014_aarch64.whl", hash = "sha256:595b6c3969023ecf9041b2936ac3827e4623bfa3ccf007575f04c5a6aa318c22", size = 183111, upload-time = "2025-03-05T20:02:40.595Z" },
    { url = "https://files.pythonhosted.org/packages/93/53/9a87ee494a51bf63e4ec9241c1ccc4f7c2f45fff85d5bde2ff74fcb68b9e/websockets-15.0.1-cp313-cp313-manylinux_2_5_i686.manylinux1_i686.manylinux_2_17_i686.manylinux2014_i686.whl", hash = "sha256:3c714d2fc58b5ca3e285461a4cc0c9a66bd0e24c5da9911e30158286c9b5be7f", size = 182054, upload-time = "2025-03-05T20:02:41.926Z" },
    { url = "https://files.pythonhosted.org/packages/ff/b2/83a6ddf56cdcbad4e3d841fcc55d6ba7d19aeb89c50f24dd7e859ec0805f/websockets-15.0.1-cp313-cp313-manylinux_2_5_x86_64.manylinux1_x86_64.manylinux_2_17_x86_64.manylinux2014_x86_64.whl", hash = "sha256:0f3c1e2ab208db911594ae5b4f79addeb3501604a165019dd221c0bdcabe4db8", size = 182496, upload-time = "2025-03-05T20:02:43.304Z" },
    { url = "https://files.pythonhosted.org/packages/98/41/e7038944ed0abf34c45aa4635ba28136f06052e08fc2168520bb8b25149f/websockets-15.0.1-cp313-cp313-musllinux_1_2_aarch64.whl", hash = "sha256:229cf1d3ca6c1804400b0a9790dc66528e08a6a1feec0d5040e8b9eb14422375", size = 182829, upload-time = "2025-03-05T20:02:48.812Z" },
    { url = "https://files.pythonhosted.org/packages/e0/17/de15b6158680c7623c6ef0db361da965ab25d813ae54fcfeae2e5b9ef910/websockets-15.0.1-cp313-cp313-musllinux_1_2_i686.whl", hash = "sha256:756c56e867a90fb00177d530dca4b097dd753cde348448a1012ed6c5131f8b7d", size = 182217, upload-time = "2025-03-05T20:02:50.14Z" },
    { url = "https://files.pythonhosted.org/packages/33/2b/1f168cb6041853eef0362fb9554c3824367c5560cbdaad89ac40f8c2edfc/websockets-15.0.1-cp313-cp313-musllinux_1_2_x86_64.whl", hash = "sha256:558d023b3df0bffe50a04e710bc87742de35060580a293c2a984299ed83bc4e4", size = 182195, upload-time = "2025-03-05T20:02:51.561Z" },
    { url = "https://files.pythonhosted.org/packages/86/eb/20b6cdf273913d0ad05a6a14aed4b9a85591c18a987a3d47f20fa13dcc47/websockets-15.0.1-cp313-cp313-win32.whl", hash = "sha256:ba9e56e8ceeeedb2e080147ba85ffcd5cd0711b89576b83784d8605a7df455fa", size = 176393, upload-time = "2025-03-05T20:02:53.814Z" },
    { url = "https://files.pythonhosted.org/packages/1b/6c/c65773d6cab416a64d191d6ee8a8b1c68a09970ea6909d16965d26bfed1e/websockets-15.0.1-cp313-cp313-win_amd64.whl", hash = "sha256:e09473f095a819042ecb2ab9465aee615bd9c2028e4ef7d933600a8401c79561", size = 176837, upload-time = "2025-03-05T20:02:55.237Z" },
    { url = "https://files.pythonhosted.org/packages/02/9e/d40f779fa16f74d3468357197af8d6ad07e7c5a27ea1ca74ceb38986f77a/websockets-15.0.1-pp310-pypy310_pp73-macosx_10_15_x86_64.whl", hash = "sha256:0c9e74d766f2818bb95f84c25be4dea09841ac0f734d1966f415e4edfc4ef1c3", size = 173109, upload-time = "2025-03-05T20:03:17.769Z" },
    { url = "https://files.pythonhosted.org/packages/bc/cd/5b887b8585a593073fd92f7c23ecd3985cd2c3175025a91b0d69b0551372/websockets-15.0.1-pp310-pypy310_pp73-macosx_11_0_arm64.whl", hash = "sha256:1009ee0c7739c08a0cd59de430d6de452a55e42d6b522de7aa15e6f67db0b8e1", size = 173343, upload-time = "2025-03-05T20:03:19.094Z" },
    { url = "https://files.pythonhosted.org/packages/fe/ae/d34f7556890341e900a95acf4886833646306269f899d58ad62f588bf410/websockets-15.0.1-pp310-pypy310_pp73-manylinux_2_17_aarch64.manylinux2014_aarch64.whl", hash = "sha256:76d1f20b1c7a2fa82367e04982e708723ba0e7b8d43aa643d3dcd404d74f1475", size = 174599, upload-time = "2025-03-05T20:03:21.1Z" },
    { url = "https://files.pythonhosted.org/packages/71/e6/5fd43993a87db364ec60fc1d608273a1a465c0caba69176dd160e197ce42/websockets-15.0.1-pp310-pypy310_pp73-manylinux_2_5_i686.manylinux1_i686.manylinux_2_17_i686.manylinux2014_i686.whl", hash = "sha256:f29d80eb9a9263b8d109135351caf568cc3f80b9928bccde535c235de55c22d9", size = 174207, upload-time = "2025-03-05T20:03:23.221Z" },
    { url = "https://files.pythonhosted.org/packages/2b/fb/c492d6daa5ec067c2988ac80c61359ace5c4c674c532985ac5a123436cec/websockets-15.0.1-pp310-pypy310_pp73-manylinux_2_5_x86_64.manylinux1_x86_64.manylinux_2_17_x86_64.manylinux2014_x86_64.whl", hash = "sha256:b359ed09954d7c18bbc1680f380c7301f92c60bf924171629c5db97febb12f04", size = 174155, upload-time = "2025-03-05T20:03:25.321Z" },
    { url = "https://files.pythonhosted.org/packages/68/a1/dcb68430b1d00b698ae7a7e0194433bce4f07ded185f0ee5fb21e2a2e91e/websockets-15.0.1-pp310-pypy310_pp73-win_amd64.whl", hash = "sha256:cad21560da69f4ce7658ca2cb83138fb4cf695a2ba3e475e0559e05991aa8122", size = 176884, upload-time = "2025-03-05T20:03:27.934Z" },
    { url = "https://files.pythonhosted.org/packages/fa/a8/5b41e0da817d64113292ab1f8247140aac61cbf6cfd085d6a0fa77f4984f/websockets-15.0.1-py3-none-any.whl", hash = "sha256:f7a866fbc1e97b5c617ee4116daaa09b722101d4a3c170c787450ba409f9736f", size = 169743, upload-time = "2025-03-05T20:03:39.41Z" },
]

[[package]]
name = "wrapt"
version = "1.17.2"
source = { registry = "https://pypi.org/simple" }
sdist = { url = "https://files.pythonhosted.org/packages/c3/fc/e91cc220803d7bc4db93fb02facd8461c37364151b8494762cc88b0fbcef/wrapt-1.17.2.tar.gz", hash = "sha256:41388e9d4d1522446fe79d3213196bd9e3b301a336965b9e27ca2788ebd122f3", size = 55531, upload-time = "2025-01-14T10:35:45.465Z" }
wheels = [
    { url = "https://files.pythonhosted.org/packages/5a/d1/1daec934997e8b160040c78d7b31789f19b122110a75eca3d4e8da0049e1/wrapt-1.17.2-cp310-cp310-macosx_10_9_universal2.whl", hash = "sha256:3d57c572081fed831ad2d26fd430d565b76aa277ed1d30ff4d40670b1c0dd984", size = 53307, upload-time = "2025-01-14T10:33:13.616Z" },
    { url = "https://files.pythonhosted.org/packages/1b/7b/13369d42651b809389c1a7153baa01d9700430576c81a2f5c5e460df0ed9/wrapt-1.17.2-cp310-cp310-macosx_10_9_x86_64.whl", hash = "sha256:b5e251054542ae57ac7f3fba5d10bfff615b6c2fb09abeb37d2f1463f841ae22", size = 38486, upload-time = "2025-01-14T10:33:15.947Z" },
    { url = "https://files.pythonhosted.org/packages/62/bf/e0105016f907c30b4bd9e377867c48c34dc9c6c0c104556c9c9126bd89ed/wrapt-1.17.2-cp310-cp310-macosx_11_0_arm64.whl", hash = "sha256:80dd7db6a7cb57ffbc279c4394246414ec99537ae81ffd702443335a61dbf3a7", size = 38777, upload-time = "2025-01-14T10:33:17.462Z" },
    { url = "https://files.pythonhosted.org/packages/27/70/0f6e0679845cbf8b165e027d43402a55494779295c4b08414097b258ac87/wrapt-1.17.2-cp310-cp310-manylinux_2_17_aarch64.manylinux2014_aarch64.whl", hash = "sha256:0a6e821770cf99cc586d33833b2ff32faebdbe886bd6322395606cf55153246c", size = 83314, upload-time = "2025-01-14T10:33:21.282Z" },
    { url = "https://files.pythonhosted.org/packages/0f/77/0576d841bf84af8579124a93d216f55d6f74374e4445264cb378a6ed33eb/wrapt-1.17.2-cp310-cp310-manylinux_2_5_i686.manylinux1_i686.manylinux_2_17_i686.manylinux2014_i686.whl", hash = "sha256:b60fb58b90c6d63779cb0c0c54eeb38941bae3ecf7a73c764c52c88c2dcb9d72", size = 74947, upload-time = "2025-01-14T10:33:24.414Z" },
    { url = "https://files.pythonhosted.org/packages/90/ec/00759565518f268ed707dcc40f7eeec38637d46b098a1f5143bff488fe97/wrapt-1.17.2-cp310-cp310-manylinux_2_5_x86_64.manylinux1_x86_64.manylinux_2_17_x86_64.manylinux2014_x86_64.whl", hash = "sha256:b870b5df5b71d8c3359d21be8f0d6c485fa0ebdb6477dda51a1ea54a9b558061", size = 82778, upload-time = "2025-01-14T10:33:26.152Z" },
    { url = "https://files.pythonhosted.org/packages/f8/5a/7cffd26b1c607b0b0c8a9ca9d75757ad7620c9c0a9b4a25d3f8a1480fafc/wrapt-1.17.2-cp310-cp310-musllinux_1_2_aarch64.whl", hash = "sha256:4011d137b9955791f9084749cba9a367c68d50ab8d11d64c50ba1688c9b457f2", size = 81716, upload-time = "2025-01-14T10:33:27.372Z" },
    { url = "https://files.pythonhosted.org/packages/7e/09/dccf68fa98e862df7e6a60a61d43d644b7d095a5fc36dbb591bbd4a1c7b2/wrapt-1.17.2-cp310-cp310-musllinux_1_2_i686.whl", hash = "sha256:1473400e5b2733e58b396a04eb7f35f541e1fb976d0c0724d0223dd607e0f74c", size = 74548, upload-time = "2025-01-14T10:33:28.52Z" },
    { url = "https://files.pythonhosted.org/packages/b7/8e/067021fa3c8814952c5e228d916963c1115b983e21393289de15128e867e/wrapt-1.17.2-cp310-cp310-musllinux_1_2_x86_64.whl", hash = "sha256:3cedbfa9c940fdad3e6e941db7138e26ce8aad38ab5fe9dcfadfed9db7a54e62", size = 81334, upload-time = "2025-01-14T10:33:29.643Z" },
    { url = "https://files.pythonhosted.org/packages/4b/0d/9d4b5219ae4393f718699ca1c05f5ebc0c40d076f7e65fd48f5f693294fb/wrapt-1.17.2-cp310-cp310-win32.whl", hash = "sha256:582530701bff1dec6779efa00c516496968edd851fba224fbd86e46cc6b73563", size = 36427, upload-time = "2025-01-14T10:33:30.832Z" },
    { url = "https://files.pythonhosted.org/packages/72/6a/c5a83e8f61aec1e1aeef939807602fb880e5872371e95df2137142f5c58e/wrapt-1.17.2-cp310-cp310-win_amd64.whl", hash = "sha256:58705da316756681ad3c9c73fd15499aa4d8c69f9fd38dc8a35e06c12468582f", size = 38774, upload-time = "2025-01-14T10:33:32.897Z" },
    { url = "https://files.pythonhosted.org/packages/cd/f7/a2aab2cbc7a665efab072344a8949a71081eed1d2f451f7f7d2b966594a2/wrapt-1.17.2-cp311-cp311-macosx_10_9_universal2.whl", hash = "sha256:ff04ef6eec3eee8a5efef2401495967a916feaa353643defcc03fc74fe213b58", size = 53308, upload-time = "2025-01-14T10:33:33.992Z" },
    { url = "https://files.pythonhosted.org/packages/50/ff/149aba8365fdacef52b31a258c4dc1c57c79759c335eff0b3316a2664a64/wrapt-1.17.2-cp311-cp311-macosx_10_9_x86_64.whl", hash = "sha256:4db983e7bca53819efdbd64590ee96c9213894272c776966ca6306b73e4affda", size = 38488, upload-time = "2025-01-14T10:33:35.264Z" },
    { url = "https://files.pythonhosted.org/packages/65/46/5a917ce85b5c3b490d35c02bf71aedaa9f2f63f2d15d9949cc4ba56e8ba9/wrapt-1.17.2-cp311-cp311-macosx_11_0_arm64.whl", hash = "sha256:9abc77a4ce4c6f2a3168ff34b1da9b0f311a8f1cfd694ec96b0603dff1c79438", size = 38776, upload-time = "2025-01-14T10:33:38.28Z" },
    { url = "https://files.pythonhosted.org/packages/ca/74/336c918d2915a4943501c77566db41d1bd6e9f4dbc317f356b9a244dfe83/wrapt-1.17.2-cp311-cp311-manylinux_2_17_aarch64.manylinux2014_aarch64.whl", hash = "sha256:0b929ac182f5ace000d459c59c2c9c33047e20e935f8e39371fa6e3b85d56f4a", size = 83776, upload-time = "2025-01-14T10:33:40.678Z" },
    { url = "https://files.pythonhosted.org/packages/09/99/c0c844a5ccde0fe5761d4305485297f91d67cf2a1a824c5f282e661ec7ff/wrapt-1.17.2-cp311-cp311-manylinux_2_5_i686.manylinux1_i686.manylinux_2_17_i686.manylinux2014_i686.whl", hash = "sha256:f09b286faeff3c750a879d336fb6d8713206fc97af3adc14def0cdd349df6000", size = 75420, upload-time = "2025-01-14T10:33:41.868Z" },
    { url = "https://files.pythonhosted.org/packages/b4/b0/9fc566b0fe08b282c850063591a756057c3247b2362b9286429ec5bf1721/wrapt-1.17.2-cp311-cp311-manylinux_2_5_x86_64.manylinux1_x86_64.manylinux_2_17_x86_64.manylinux2014_x86_64.whl", hash = "sha256:1a7ed2d9d039bd41e889f6fb9364554052ca21ce823580f6a07c4ec245c1f5d6", size = 83199, upload-time = "2025-01-14T10:33:43.598Z" },
    { url = "https://files.pythonhosted.org/packages/9d/4b/71996e62d543b0a0bd95dda485219856def3347e3e9380cc0d6cf10cfb2f/wrapt-1.17.2-cp311-cp311-musllinux_1_2_aarch64.whl", hash = "sha256:129a150f5c445165ff941fc02ee27df65940fcb8a22a61828b1853c98763a64b", size = 82307, upload-time = "2025-01-14T10:33:48.499Z" },
    { url = "https://files.pythonhosted.org/packages/39/35/0282c0d8789c0dc9bcc738911776c762a701f95cfe113fb8f0b40e45c2b9/wrapt-1.17.2-cp311-cp311-musllinux_1_2_i686.whl", hash = "sha256:1fb5699e4464afe5c7e65fa51d4f99e0b2eadcc176e4aa33600a3df7801d6662", size = 75025, upload-time = "2025-01-14T10:33:51.191Z" },
    { url = "https://files.pythonhosted.org/packages/4f/6d/90c9fd2c3c6fee181feecb620d95105370198b6b98a0770cba090441a828/wrapt-1.17.2-cp311-cp311-musllinux_1_2_x86_64.whl", hash = "sha256:9a2bce789a5ea90e51a02dfcc39e31b7f1e662bc3317979aa7e5538e3a034f72", size = 81879, upload-time = "2025-01-14T10:33:52.328Z" },
    { url = "https://files.pythonhosted.org/packages/8f/fa/9fb6e594f2ce03ef03eddbdb5f4f90acb1452221a5351116c7c4708ac865/wrapt-1.17.2-cp311-cp311-win32.whl", hash = "sha256:4afd5814270fdf6380616b321fd31435a462019d834f83c8611a0ce7484c7317", size = 36419, upload-time = "2025-01-14T10:33:53.551Z" },
    { url = "https://files.pythonhosted.org/packages/47/f8/fb1773491a253cbc123c5d5dc15c86041f746ed30416535f2a8df1f4a392/wrapt-1.17.2-cp311-cp311-win_amd64.whl", hash = "sha256:acc130bc0375999da18e3d19e5a86403667ac0c4042a094fefb7eec8ebac7cf3", size = 38773, upload-time = "2025-01-14T10:33:56.323Z" },
    { url = "https://files.pythonhosted.org/packages/a1/bd/ab55f849fd1f9a58ed7ea47f5559ff09741b25f00c191231f9f059c83949/wrapt-1.17.2-cp312-cp312-macosx_10_13_universal2.whl", hash = "sha256:d5e2439eecc762cd85e7bd37161d4714aa03a33c5ba884e26c81559817ca0925", size = 53799, upload-time = "2025-01-14T10:33:57.4Z" },
    { url = "https://files.pythonhosted.org/packages/53/18/75ddc64c3f63988f5a1d7e10fb204ffe5762bc663f8023f18ecaf31a332e/wrapt-1.17.2-cp312-cp312-macosx_10_13_x86_64.whl", hash = "sha256:3fc7cb4c1c744f8c05cd5f9438a3caa6ab94ce8344e952d7c45a8ed59dd88392", size = 38821, upload-time = "2025-01-14T10:33:59.334Z" },
    { url = "https://files.pythonhosted.org/packages/48/2a/97928387d6ed1c1ebbfd4efc4133a0633546bec8481a2dd5ec961313a1c7/wrapt-1.17.2-cp312-cp312-macosx_11_0_arm64.whl", hash = "sha256:8fdbdb757d5390f7c675e558fd3186d590973244fab0c5fe63d373ade3e99d40", size = 38919, upload-time = "2025-01-14T10:34:04.093Z" },
    { url = "https://files.pythonhosted.org/packages/73/54/3bfe5a1febbbccb7a2f77de47b989c0b85ed3a6a41614b104204a788c20e/wrapt-1.17.2-cp312-cp312-manylinux_2_17_aarch64.manylinux2014_aarch64.whl", hash = "sha256:5bb1d0dbf99411f3d871deb6faa9aabb9d4e744d67dcaaa05399af89d847a91d", size = 88721, upload-time = "2025-01-14T10:34:07.163Z" },
    { url = "https://files.pythonhosted.org/packages/25/cb/7262bc1b0300b4b64af50c2720ef958c2c1917525238d661c3e9a2b71b7b/wrapt-1.17.2-cp312-cp312-manylinux_2_5_i686.manylinux1_i686.manylinux_2_17_i686.manylinux2014_i686.whl", hash = "sha256:d18a4865f46b8579d44e4fe1e2bcbc6472ad83d98e22a26c963d46e4c125ef0b", size = 80899, upload-time = "2025-01-14T10:34:09.82Z" },
    { url = "https://files.pythonhosted.org/packages/2a/5a/04cde32b07a7431d4ed0553a76fdb7a61270e78c5fd5a603e190ac389f14/wrapt-1.17.2-cp312-cp312-manylinux_2_5_x86_64.manylinux1_x86_64.manylinux_2_17_x86_64.manylinux2014_x86_64.whl", hash = "sha256:bc570b5f14a79734437cb7b0500376b6b791153314986074486e0b0fa8d71d98", size = 89222, upload-time = "2025-01-14T10:34:11.258Z" },
    { url = "https://files.pythonhosted.org/packages/09/28/2e45a4f4771fcfb109e244d5dbe54259e970362a311b67a965555ba65026/wrapt-1.17.2-cp312-cp312-musllinux_1_2_aarch64.whl", hash = "sha256:6d9187b01bebc3875bac9b087948a2bccefe464a7d8f627cf6e48b1bbae30f82", size = 86707, upload-time = "2025-01-14T10:34:12.49Z" },
    { url = "https://files.pythonhosted.org/packages/c6/d2/dcb56bf5f32fcd4bd9aacc77b50a539abdd5b6536872413fd3f428b21bed/wrapt-1.17.2-cp312-cp312-musllinux_1_2_i686.whl", hash = "sha256:9e8659775f1adf02eb1e6f109751268e493c73716ca5761f8acb695e52a756ae", size = 79685, upload-time = "2025-01-14T10:34:15.043Z" },
    { url = "https://files.pythonhosted.org/packages/80/4e/eb8b353e36711347893f502ce91c770b0b0929f8f0bed2670a6856e667a9/wrapt-1.17.2-cp312-cp312-musllinux_1_2_x86_64.whl", hash = "sha256:e8b2816ebef96d83657b56306152a93909a83f23994f4b30ad4573b00bd11bb9", size = 87567, upload-time = "2025-01-14T10:34:16.563Z" },
    { url = "https://files.pythonhosted.org/packages/17/27/4fe749a54e7fae6e7146f1c7d914d28ef599dacd4416566c055564080fe2/wrapt-1.17.2-cp312-cp312-win32.whl", hash = "sha256:468090021f391fe0056ad3e807e3d9034e0fd01adcd3bdfba977b6fdf4213ea9", size = 36672, upload-time = "2025-01-14T10:34:17.727Z" },
    { url = "https://files.pythonhosted.org/packages/15/06/1dbf478ea45c03e78a6a8c4be4fdc3c3bddea5c8de8a93bc971415e47f0f/wrapt-1.17.2-cp312-cp312-win_amd64.whl", hash = "sha256:ec89ed91f2fa8e3f52ae53cd3cf640d6feff92ba90d62236a81e4e563ac0e991", size = 38865, upload-time = "2025-01-14T10:34:19.577Z" },
    { url = "https://files.pythonhosted.org/packages/ce/b9/0ffd557a92f3b11d4c5d5e0c5e4ad057bd9eb8586615cdaf901409920b14/wrapt-1.17.2-cp313-cp313-macosx_10_13_universal2.whl", hash = "sha256:6ed6ffac43aecfe6d86ec5b74b06a5be33d5bb9243d055141e8cabb12aa08125", size = 53800, upload-time = "2025-01-14T10:34:21.571Z" },
    { url = "https://files.pythonhosted.org/packages/c0/ef/8be90a0b7e73c32e550c73cfb2fa09db62234227ece47b0e80a05073b375/wrapt-1.17.2-cp313-cp313-macosx_10_13_x86_64.whl", hash = "sha256:35621ae4c00e056adb0009f8e86e28eb4a41a4bfa8f9bfa9fca7d343fe94f998", size = 38824, upload-time = "2025-01-14T10:34:22.999Z" },
    { url = "https://files.pythonhosted.org/packages/36/89/0aae34c10fe524cce30fe5fc433210376bce94cf74d05b0d68344c8ba46e/wrapt-1.17.2-cp313-cp313-macosx_11_0_arm64.whl", hash = "sha256:a604bf7a053f8362d27eb9fefd2097f82600b856d5abe996d623babd067b1ab5", size = 38920, upload-time = "2025-01-14T10:34:25.386Z" },
    { url = "https://files.pythonhosted.org/packages/3b/24/11c4510de906d77e0cfb5197f1b1445d4fec42c9a39ea853d482698ac681/wrapt-1.17.2-cp313-cp313-manylinux_2_17_aarch64.manylinux2014_aarch64.whl", hash = "sha256:5cbabee4f083b6b4cd282f5b817a867cf0b1028c54d445b7ec7cfe6505057cf8", size = 88690, upload-time = "2025-01-14T10:34:28.058Z" },
    { url = "https://files.pythonhosted.org/packages/71/d7/cfcf842291267bf455b3e266c0c29dcb675b5540ee8b50ba1699abf3af45/wrapt-1.17.2-cp313-cp313-manylinux_2_5_i686.manylinux1_i686.manylinux_2_17_i686.manylinux2014_i686.whl", hash = "sha256:49703ce2ddc220df165bd2962f8e03b84c89fee2d65e1c24a7defff6f988f4d6", size = 80861, upload-time = "2025-01-14T10:34:29.167Z" },
    { url = "https://files.pythonhosted.org/packages/d5/66/5d973e9f3e7370fd686fb47a9af3319418ed925c27d72ce16b791231576d/wrapt-1.17.2-cp313-cp313-manylinux_2_5_x86_64.manylinux1_x86_64.manylinux_2_17_x86_64.manylinux2014_x86_64.whl", hash = "sha256:8112e52c5822fc4253f3901b676c55ddf288614dc7011634e2719718eaa187dc", size = 89174, upload-time = "2025-01-14T10:34:31.702Z" },
    { url = "https://files.pythonhosted.org/packages/a7/d3/8e17bb70f6ae25dabc1aaf990f86824e4fd98ee9cadf197054e068500d27/wrapt-1.17.2-cp313-cp313-musllinux_1_2_aarch64.whl", hash = "sha256:9fee687dce376205d9a494e9c121e27183b2a3df18037f89d69bd7b35bcf59e2", size = 86721, upload-time = "2025-01-14T10:34:32.91Z" },
    { url = "https://files.pythonhosted.org/packages/6f/54/f170dfb278fe1c30d0ff864513cff526d624ab8de3254b20abb9cffedc24/wrapt-1.17.2-cp313-cp313-musllinux_1_2_i686.whl", hash = "sha256:18983c537e04d11cf027fbb60a1e8dfd5190e2b60cc27bc0808e653e7b218d1b", size = 79763, upload-time = "2025-01-14T10:34:34.903Z" },
    { url = "https://files.pythonhosted.org/packages/4a/98/de07243751f1c4a9b15c76019250210dd3486ce098c3d80d5f729cba029c/wrapt-1.17.2-cp313-cp313-musllinux_1_2_x86_64.whl", hash = "sha256:703919b1633412ab54bcf920ab388735832fdcb9f9a00ae49387f0fe67dad504", size = 87585, upload-time = "2025-01-14T10:34:36.13Z" },
    { url = "https://files.pythonhosted.org/packages/f9/f0/13925f4bd6548013038cdeb11ee2cbd4e37c30f8bfd5db9e5a2a370d6e20/wrapt-1.17.2-cp313-cp313-win32.whl", hash = "sha256:abbb9e76177c35d4e8568e58650aa6926040d6a9f6f03435b7a522bf1c487f9a", size = 36676, upload-time = "2025-01-14T10:34:37.962Z" },
    { url = "https://files.pythonhosted.org/packages/bf/ae/743f16ef8c2e3628df3ddfd652b7d4c555d12c84b53f3d8218498f4ade9b/wrapt-1.17.2-cp313-cp313-win_amd64.whl", hash = "sha256:69606d7bb691b50a4240ce6b22ebb319c1cfb164e5f6569835058196e0f3a845", size = 38871, upload-time = "2025-01-14T10:34:39.13Z" },
    { url = "https://files.pythonhosted.org/packages/3d/bc/30f903f891a82d402ffb5fda27ec1d621cc97cb74c16fea0b6141f1d4e87/wrapt-1.17.2-cp313-cp313t-macosx_10_13_universal2.whl", hash = "sha256:4a721d3c943dae44f8e243b380cb645a709ba5bd35d3ad27bc2ed947e9c68192", size = 56312, upload-time = "2025-01-14T10:34:40.604Z" },
    { url = "https://files.pythonhosted.org/packages/8a/04/c97273eb491b5f1c918857cd26f314b74fc9b29224521f5b83f872253725/wrapt-1.17.2-cp313-cp313t-macosx_10_13_x86_64.whl", hash = "sha256:766d8bbefcb9e00c3ac3b000d9acc51f1b399513f44d77dfe0eb026ad7c9a19b", size = 40062, upload-time = "2025-01-14T10:34:45.011Z" },
    { url = "https://files.pythonhosted.org/packages/4e/ca/3b7afa1eae3a9e7fefe499db9b96813f41828b9fdb016ee836c4c379dadb/wrapt-1.17.2-cp313-cp313t-macosx_11_0_arm64.whl", hash = "sha256:e496a8ce2c256da1eb98bd15803a79bee00fc351f5dfb9ea82594a3f058309e0", size = 40155, upload-time = "2025-01-14T10:34:47.25Z" },
    { url = "https://files.pythonhosted.org/packages/89/be/7c1baed43290775cb9030c774bc53c860db140397047cc49aedaf0a15477/wrapt-1.17.2-cp313-cp313t-manylinux_2_17_aarch64.manylinux2014_aarch64.whl", hash = "sha256:40d615e4fe22f4ad3528448c193b218e077656ca9ccb22ce2cb20db730f8d306", size = 113471, upload-time = "2025-01-14T10:34:50.934Z" },
    { url = "https://files.pythonhosted.org/packages/32/98/4ed894cf012b6d6aae5f5cc974006bdeb92f0241775addad3f8cd6ab71c8/wrapt-1.17.2-cp313-cp313t-manylinux_2_5_i686.manylinux1_i686.manylinux_2_17_i686.manylinux2014_i686.whl", hash = "sha256:a5aaeff38654462bc4b09023918b7f21790efb807f54c000a39d41d69cf552cb", size = 101208, upload-time = "2025-01-14T10:34:52.297Z" },
    { url = "https://files.pythonhosted.org/packages/ea/fd/0c30f2301ca94e655e5e057012e83284ce8c545df7661a78d8bfca2fac7a/wrapt-1.17.2-cp313-cp313t-manylinux_2_5_x86_64.manylinux1_x86_64.manylinux_2_17_x86_64.manylinux2014_x86_64.whl", hash = "sha256:9a7d15bbd2bc99e92e39f49a04653062ee6085c0e18b3b7512a4f2fe91f2d681", size = 109339, upload-time = "2025-01-14T10:34:53.489Z" },
    { url = "https://files.pythonhosted.org/packages/75/56/05d000de894c4cfcb84bcd6b1df6214297b8089a7bd324c21a4765e49b14/wrapt-1.17.2-cp313-cp313t-musllinux_1_2_aarch64.whl", hash = "sha256:e3890b508a23299083e065f435a492b5435eba6e304a7114d2f919d400888cc6", size = 110232, upload-time = "2025-01-14T10:34:55.327Z" },
    { url = "https://files.pythonhosted.org/packages/53/f8/c3f6b2cf9b9277fb0813418e1503e68414cd036b3b099c823379c9575e6d/wrapt-1.17.2-cp313-cp313t-musllinux_1_2_i686.whl", hash = "sha256:8c8b293cd65ad716d13d8dd3624e42e5a19cc2a2f1acc74b30c2c13f15cb61a6", size = 100476, upload-time = "2025-01-14T10:34:58.055Z" },
    { url = "https://files.pythonhosted.org/packages/a7/b1/0bb11e29aa5139d90b770ebbfa167267b1fc548d2302c30c8f7572851738/wrapt-1.17.2-cp313-cp313t-musllinux_1_2_x86_64.whl", hash = "sha256:4c82b8785d98cdd9fed4cac84d765d234ed3251bd6afe34cb7ac523cb93e8b4f", size = 106377, upload-time = "2025-01-14T10:34:59.3Z" },
    { url = "https://files.pythonhosted.org/packages/6a/e1/0122853035b40b3f333bbb25f1939fc1045e21dd518f7f0922b60c156f7c/wrapt-1.17.2-cp313-cp313t-win32.whl", hash = "sha256:13e6afb7fe71fe7485a4550a8844cc9ffbe263c0f1a1eea569bc7091d4898555", size = 37986, upload-time = "2025-01-14T10:35:00.498Z" },
    { url = "https://files.pythonhosted.org/packages/09/5e/1655cf481e079c1f22d0cabdd4e51733679932718dc23bf2db175f329b76/wrapt-1.17.2-cp313-cp313t-win_amd64.whl", hash = "sha256:eaf675418ed6b3b31c7a989fd007fa7c3be66ce14e5c3b27336383604c9da85c", size = 40750, upload-time = "2025-01-14T10:35:03.378Z" },
    { url = "https://files.pythonhosted.org/packages/2d/82/f56956041adef78f849db6b289b282e72b55ab8045a75abad81898c28d19/wrapt-1.17.2-py3-none-any.whl", hash = "sha256:b18f2d1533a71f069c7f82d524a52599053d4c7166e9dd374ae2136b7f40f7c8", size = 23594, upload-time = "2025-01-14T10:35:44.018Z" },
]

[[package]]
name = "zipp"
version = "3.22.0"
source = { registry = "https://pypi.org/simple" }
sdist = { url = "https://files.pythonhosted.org/packages/12/b6/7b3d16792fdf94f146bed92be90b4eb4563569eca91513c8609aebf0c167/zipp-3.22.0.tar.gz", hash = "sha256:dd2f28c3ce4bc67507bfd3781d21b7bb2be31103b51a4553ad7d90b84e57ace5", size = 25257, upload-time = "2025-05-26T14:46:32.217Z" }
wheels = [
    { url = "https://files.pythonhosted.org/packages/ad/da/f64669af4cae46f17b90798a827519ce3737d31dbafad65d391e49643dc4/zipp-3.22.0-py3-none-any.whl", hash = "sha256:fe208f65f2aca48b81f9e6fd8cf7b8b32c26375266b009b413d45306b6148343", size = 9796, upload-time = "2025-05-26T14:46:30.775Z" },
]<|MERGE_RESOLUTION|>--- conflicted
+++ resolved
@@ -208,11 +208,7 @@
 
 [[package]]
 name = "code-puppy"
-<<<<<<< HEAD
-version = "0.0.37"
-=======
 version = "0.0.42"
->>>>>>> 40b42e58
 source = { editable = "." }
 dependencies = [
     { name = "bs4" },
