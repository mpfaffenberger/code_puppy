"""Robust, always-diff-logging file-modification helpers + agent tools.

Key guarantees
--------------
1. **A diff is printed _inline_ on every path** (success, no-op, or error) – no decorator magic.
2. **Full traceback logging** for unexpected errors via `_log_error`.
3. Helper functions stay print-free and return a `diff` key, while agent-tool wrappers handle
   all console output.
"""

from __future__ import annotations

import difflib
import json
import os
import traceback
from typing import Any, Dict, List, Union

import json_repair
from pydantic import BaseModel
from pydantic_ai import RunContext

from code_puppy.callbacks import on_delete_file, on_edit_file
from code_puppy.messaging import emit_error, emit_info, emit_warning
from code_puppy.tools.common import _find_best_window, generate_group_id


class DeleteSnippetPayload(BaseModel):
    file_path: str
    delete_snippet: str


class Replacement(BaseModel):
    old_str: str
    new_str: str


class ReplacementsPayload(BaseModel):
    file_path: str
    replacements: List[Replacement]


class ContentPayload(BaseModel):
    file_path: str
    content: str
    overwrite: bool = False


EditFilePayload = Union[DeleteSnippetPayload, ReplacementsPayload, ContentPayload]


def _print_diff(diff_text: str, message_group: str = None) -> None:
    """Pretty-print *diff_text* with colour-coding (always runs)."""

    emit_info(
        "[bold cyan]\n── DIFF ────────────────────────────────────────────────[/bold cyan]",
        message_group=message_group,
    )
    if diff_text and diff_text.strip():
        for line in diff_text.splitlines():
            # Git-style diff coloring using markup strings for TUI compatibility
            if line.startswith("+") and not line.startswith("+++"):
                # Addition line - use markup string instead of Rich Text
                emit_info(
                    f"[bold green]{line}[/bold green]",
                    highlight=False,
                    message_group=message_group,
                )
            elif line.startswith("-") and not line.startswith("---"):
                # Removal line - use markup string instead of Rich Text
                emit_info(
                    f"[bold red]{line}[/bold red]",
                    highlight=False,
                    message_group=message_group,
                )
            elif line.startswith("@@"):
                # Hunk info - use markup string instead of Rich Text
                emit_info(
                    f"[bold cyan]{line}[/bold cyan]",
                    highlight=False,
                    message_group=message_group,
                )
            elif line.startswith("+++") or line.startswith("---"):
                # Filename lines in diff - use markup string instead of Rich Text
                emit_info(
                    f"[dim white]{line}[/dim white]",
                    highlight=False,
                    message_group=message_group,
                )
            else:
                # Context lines - no special formatting
                emit_info(line, highlight=False, message_group=message_group)
    else:
        emit_info("[dim]-- no diff available --[/dim]", message_group=message_group)
    emit_info(
        "[bold cyan]───────────────────────────────────────────────────────[/bold cyan]",
        message_group=message_group,
    )


def _log_error(
    msg: str, exc: Exception | None = None, message_group: str = None
) -> None:
    emit_error(f"{msg}", message_group=message_group)
    if exc is not None:
        emit_error(traceback.format_exc(), highlight=False, message_group=message_group)


def _delete_snippet_from_file(
    context: RunContext | None, file_path: str, snippet: str, message_group: str = None
) -> Dict[str, Any]:
    file_path = os.path.abspath(file_path)
    diff_text = ""
    try:
        if not os.path.exists(file_path) or not os.path.isfile(file_path):
            return {"error": f"File '{file_path}' does not exist.", "diff": diff_text}
        with open(file_path, "r", encoding="utf-8") as f:
            original = f.read()
        if snippet not in original:
            return {
                "error": f"Snippet not found in file '{file_path}'.",
                "diff": diff_text,
            }
        modified = original.replace(snippet, "")
        diff_text = "".join(
            difflib.unified_diff(
                original.splitlines(keepends=True),
                modified.splitlines(keepends=True),
                fromfile=f"a/{os.path.basename(file_path)}",
                tofile=f"b/{os.path.basename(file_path)}",
                n=3,
            )
        )
        with open(file_path, "w", encoding="utf-8") as f:
            f.write(modified)
        return {
            "success": True,
            "path": file_path,
            "message": "Snippet deleted from file.",
            "changed": True,
            "diff": diff_text,
        }
    except Exception as exc:
        return {"error": str(exc), "diff": diff_text}


def _replace_in_file(
    context: RunContext | None,
    path: str,
    replacements: List[Dict[str, str]],
    message_group: str = None,
) -> Dict[str, Any]:
    """Robust replacement engine with explicit edge‑case reporting."""
    file_path = os.path.abspath(path)

    with open(file_path, "r", encoding="utf-8") as f:
        original = f.read()

    modified = original
    for rep in replacements:
        old_snippet = rep.get("old_str", "")
        new_snippet = rep.get("new_str", "")

        if old_snippet and old_snippet in modified:
            modified = modified.replace(old_snippet, new_snippet)
            continue

        orig_lines = modified.splitlines()
        loc, score = _find_best_window(orig_lines, old_snippet)

        if score < 0.95 or loc is None:
            return {
                "error": "No suitable match in file (JW < 0.95)",
                "jw_score": score,
                "received": old_snippet,
                "diff": "",
            }

        start, end = loc
        modified = (
            "\n".join(orig_lines[:start])
            + "\n"
            + new_snippet.rstrip("\n")
            + "\n"
            + "\n".join(orig_lines[end:])
        )

    if modified == original:
        emit_warning(
            "No changes to apply – proposed content is identical.",
            message_group=message_group,
        )
        return {
            "success": False,
            "path": file_path,
            "message": "No changes to apply.",
            "changed": False,
            "diff": "",
        }

    diff_text = "".join(
        difflib.unified_diff(
            original.splitlines(keepends=True),
            modified.splitlines(keepends=True),
            fromfile=f"a/{os.path.basename(file_path)}",
            tofile=f"b/{os.path.basename(file_path)}",
            n=3,
        )
    )
    with open(file_path, "w", encoding="utf-8") as f:
        f.write(modified)
    return {
        "success": True,
        "path": file_path,
        "message": "Replacements applied.",
        "changed": True,
        "diff": diff_text,
    }


def _write_to_file(
    context: RunContext | None,
    path: str,
    content: str,
    overwrite: bool = False,
    message_group: str = None,
) -> Dict[str, Any]:
    file_path = os.path.abspath(path)

    try:
        exists = os.path.exists(file_path)
        if exists and not overwrite:
            return {
                "success": False,
                "path": file_path,
                "message": f"Cowardly refusing to overwrite existing file: {file_path}",
                "changed": False,
                "diff": "",
            }

        diff_lines = difflib.unified_diff(
            [] if not exists else [""],
            content.splitlines(keepends=True),
            fromfile="/dev/null" if not exists else f"a/{os.path.basename(file_path)}",
            tofile=f"b/{os.path.basename(file_path)}",
            n=3,
        )
        diff_text = "".join(diff_lines)

        os.makedirs(os.path.dirname(file_path) or ".", exist_ok=True)
        with open(file_path, "w", encoding="utf-8") as f:
            f.write(content)

        action = "overwritten" if exists else "created"
        return {
            "success": True,
            "path": file_path,
            "message": f"File '{file_path}' {action} successfully.",
            "changed": True,
            "diff": diff_text,
        }

    except Exception as exc:
        _log_error("Unhandled exception in write_to_file", exc)
        return {"error": str(exc), "diff": ""}


def delete_snippet_from_file(
    context: RunContext, file_path: str, snippet: str, message_group: str = None
) -> Dict[str, Any]:
    emit_info(
        f"🗑️ Deleting snippet from file [bold red]{file_path}[/bold red]",
        message_group=message_group,
    )
    res = _delete_snippet_from_file(
        context, file_path, snippet, message_group=message_group
    )
    diff = res.get("diff", "")
    if diff:
        _print_diff(diff, message_group=message_group)
    return res


def write_to_file(
    context: RunContext,
    path: str,
    content: str,
    overwrite: bool,
    message_group: str = None,
) -> Dict[str, Any]:
    emit_info(
        f"✏️ Writing file [bold blue]{path}[/bold blue]", message_group=message_group
    )
    res = _write_to_file(
        context, path, content, overwrite=overwrite, message_group=message_group
    )
    diff = res.get("diff", "")
    if diff:
        _print_diff(diff, message_group=message_group)
    return res


def replace_in_file(
    context: RunContext,
    path: str,
    replacements: List[Dict[str, str]],
    message_group: str = None,
) -> Dict[str, Any]:
    emit_info(
        f"♻️ Replacing text in [bold yellow]{path}[/bold yellow]",
        message_group=message_group,
    )
    res = _replace_in_file(context, path, replacements, message_group=message_group)
    diff = res.get("diff", "")
    if diff:
        _print_diff(diff, message_group=message_group)
    return res


def _edit_file(
    context: RunContext, payload: EditFilePayload, group_id: str = None
) -> Dict[str, Any]:
    """
    High-level implementation of the *edit_file* behaviour.

    This function performs the heavy-lifting after the lightweight agent-exposed wrapper has
    validated / coerced the inbound *payload* to one of the Pydantic models declared at the top
    of this module.

    Supported payload variants
    --------------------------
    • **ContentPayload** – full file write / overwrite.
    • **ReplacementsPayload** – targeted in-file replacements.
    • **DeleteSnippetPayload** – remove an exact snippet.

    The helper decides which low-level routine to delegate to and ensures the resulting unified
    diff is always returned so the caller can pretty-print it for the user.

    Parameters
    ----------
    path : str
        Path to the target file (relative or absolute)
    diff : str
        Either:
            * Raw file content (for file creation)
            * A JSON string with one of the following shapes:
                {"content": "full file contents", "overwrite": true}
                {"replacements": [ {"old_str": "foo", "new_str": "bar"}, ... ] }
                {"delete_snippet": "text to remove"}

    The function auto-detects the payload type and routes to the appropriate internal helper.
    """
    # Extract file_path from payload
    file_path = os.path.abspath(payload.file_path)

    # Use provided group_id or generate one if not provided
    if group_id is None:
        group_id = generate_group_id("edit_file", file_path)

    emit_info(
        "\n[bold white on blue] EDIT FILE [/bold white on blue]", message_group=group_id
    )
    try:
        if isinstance(payload, DeleteSnippetPayload):
            return delete_snippet_from_file(
                context, file_path, payload.delete_snippet, message_group=group_id
            )
        elif isinstance(payload, ReplacementsPayload):
            # Convert Pydantic Replacement models to dict format for legacy compatibility
            replacements_dict = [
                {"old_str": rep.old_str, "new_str": rep.new_str}
                for rep in payload.replacements
            ]
            return replace_in_file(
                context, file_path, replacements_dict, message_group=group_id
            )
        elif isinstance(payload, ContentPayload):
            file_exists = os.path.exists(file_path)
            if file_exists and not payload.overwrite:
                return {
                    "success": False,
                    "path": file_path,
                    "message": f"File '{file_path}' exists. Set 'overwrite': true to replace.",
                    "changed": False,
                }
            return write_to_file(
                context,
                file_path,
                payload.content,
                payload.overwrite,
                message_group=group_id,
            )
        else:
            return {
                "success": False,
                "path": file_path,
                "message": f"Unknown payload type: {type(payload)}",
                "changed": False,
            }
    except Exception as e:
        emit_error(
            "Unable to route file modification tool call to sub-tool",
            message_group=group_id,
        )
        emit_error(str(e), message_group=group_id)
        return {
            "success": False,
            "path": file_path,
            "message": f"Something went wrong in file editing: {str(e)}",
            "changed": False,
        }


def _delete_file(
    context: RunContext, file_path: str, message_group: str = None
) -> Dict[str, Any]:
    emit_info(
        f"🗑️ Deleting file [bold red]{file_path}[/bold red]", message_group=message_group
    )
    file_path = os.path.abspath(file_path)
    try:
        if not os.path.exists(file_path) or not os.path.isfile(file_path):
            res = {"error": f"File '{file_path}' does not exist.", "diff": ""}
        else:
            with open(file_path, "r", encoding="utf-8") as f:
                original = f.read()
            diff_text = "".join(
                difflib.unified_diff(
                    original.splitlines(keepends=True),
                    [],
                    fromfile=f"a/{os.path.basename(file_path)}",
                    tofile=f"b/{os.path.basename(file_path)}",
                    n=3,
                )
            )
            os.remove(file_path)
            res = {
                "success": True,
                "path": file_path,
                "message": f"File '{file_path}' deleted successfully.",
                "changed": True,
                "diff": diff_text,
            }
    except Exception as exc:
        _log_error("Unhandled exception in delete_file", exc)
        res = {"error": str(exc), "diff": ""}
    _print_diff(res.get("diff", ""), message_group=message_group)
    return res


def register_file_modifications_tools(agent):
    """Attach file-editing tools to *agent* with mandatory diff rendering."""

    @agent.tool(retries=5)
    def edit_file(context: RunContext, payload: EditFilePayload) -> Dict[str, Any]:
        """Comprehensive file editing tool supporting multiple modification strategies.

        This is the primary file modification tool that supports three distinct editing
        approaches: full content replacement, targeted text replacements, and snippet
        deletion. It provides robust diff generation, error handling, and automatic
        retry capabilities for reliable file operations.

        Args:
            context (RunContext): The PydanticAI runtime context for the agent.
            payload (EditFilePayload): One of three payload types:

                ContentPayload:
                    - content (str): Full file content to write
                    - overwrite (bool, optional): Whether to overwrite existing files.
                      Defaults to False (safe mode).

                ReplacementsPayload:
                    - replacements (List[Replacement]): List of text replacements where
                      each Replacement contains:
                      - old_str (str): Exact text to find and replace
                      - new_str (str): Replacement text

                DeleteSnippetPayload:
                    - delete_snippet (str): Exact text snippet to remove from file

                file_path (str): Path to the target file. Can be relative or absolute.
                    File will be created if it doesn't exist (for ContentPayload).

        Returns:
            Dict[str, Any]: Operation result containing:
                - success (bool): True if operation completed successfully
                - path (str): Absolute path to the modified file
                - message (str): Human-readable description of what occurred
                - changed (bool): True if file content was actually modified
                - error (str, optional): Error message if operation failed

        Note:
            - Automatic retry (up to 5 attempts) for transient failures
            - Unified diff is generated and displayed for all operations
            - Fuzzy matching (Jaro-Winkler) used for replacements when exact match fails
            - Minimum similarity threshold of 0.95 for fuzzy replacements
            - Creates parent directories automatically when needed
            - UTF-8 encoding enforced for all file operations

        Examples:
            >>> # Create new file
            >>> payload = ContentPayload(file_path="foo.py", content="print('Hello World')")
            >>> result = edit_file(context, payload)

            >>> # Replace specific text
            >>> replacements = [Replacement(old_str="foo", new_str="bar")]
            >>> payload = ReplacementsPayload(file_path="foo.py", replacements=replacements)
            >>> result = edit_file(context, payload)

            >>> # Delete code block
            >>> payload = DeleteSnippetPayload(file_path="foo.py", delete_snippet="# TODO: remove this")
            >>> result = edit_file(context, payload)

        Warning:
            - Always verify file contents after modification
            - Use overwrite=False by default to prevent accidental data loss
            - Large files may be slow due to diff generation
            - Exact string matching required for reliable replacements

        Best Practice:
            - Use ReplacementsPayload for targeted changes to preserve file structure
            - Read file first to understand current content before modifications
            - Keep replacement strings specific and unique to avoid unintended matches
            - Test modifications on non-critical files first
        """
<<<<<<< HEAD
        # Call _edit_file which will extract file_path from payload and handle group_id generation
        result = _edit_file(context, payload)
=======
        # Generate group_id for edit_file tool execution
        if isinstance(payload, str):
            # Fallback for weird models that just can't help but send json strings...
            payload = json.loads(json_repair.repair_json(payload))
            if "replacements" in payload:
                payload = ReplacementsPayload(**payload)
            elif "delete_snippet" in payload:
                payload = DeleteSnippetPayload(**payload)
            elif "content" in payload:
                payload = ContentPayload(**payload)
            else:
                file_path = "Unknown"
                if "file_path" in payload:
                    file_path = payload["file_path"]
                return {
                    "success": False,
                    "path": file_path,
                    "message": "One of 'content', 'replacements', or 'delete_snippet' must be provided in payload.",
                    "changed": False,
                }
        group_id = generate_group_id("edit_file", payload.file_path)
        result = _edit_file(context, payload, group_id)
        on_edit_file(result)
>>>>>>> b4895c39
        if "diff" in result:
            del result["diff"]
        return result

    @agent.tool(retries=5)
    def delete_file(context: RunContext, file_path: str) -> Dict[str, Any]:
        """Safely delete files with comprehensive logging and diff generation.

        This tool provides safe file deletion with automatic diff generation to show
        exactly what content was removed. It includes proper error handling and
        automatic retry capabilities for reliable operation.

        Args:
            context (RunContext): The PydanticAI runtime context for the agent.
            file_path (str): Path to the file to delete. Can be relative or absolute.
                Must be an existing regular file (not a directory).

        Returns:
            Dict[str, Any]: Operation result containing:
                - success (bool): True if file was successfully deleted
                - path (str): Absolute path to the deleted file
                - message (str): Human-readable description of the operation
                - changed (bool): True if file was actually removed
                - error (str, optional): Error message if deletion failed

        Note:
            - Automatic retry (up to 5 attempts) for transient failures
            - Complete file content is captured and shown in diff before deletion
            - Only deletes regular files, not directories or special files
            - Generates unified diff showing all removed content
            - Error if file doesn't exist or is not accessible

        Examples:
            >>> # Delete temporary file
            >>> result = delete_file(ctx, "temp_output.txt")
            >>> if result['success']:
            ...     print(f"Successfully deleted {result['path']}")

            >>> # Delete with error handling
            >>> result = delete_file(ctx, "config.bak")
            >>> if 'error' in result:
            ...     print(f"Deletion failed: {result['error']}")

        Warning:
            - File deletion is irreversible - ensure you have backups if needed
            - Will not delete directories (use appropriate directory removal tools)
            - No "trash" or "recycle bin" - files are permanently removed
            - Check file importance before deletion

        Best Practice:
            - Always verify file path before deletion
            - Review the generated diff to confirm deletion scope
            - Consider moving files to backup location instead of deleting
            - Use in combination with list_files to verify target
        """
        # Generate group_id for delete_file tool execution
        group_id = generate_group_id("delete_file", file_path)
        result = _delete_file(context, file_path, message_group=group_id)
        on_delete_file(result)
        if "diff" in result:
            del result["diff"]
        return result


def register_edit_file(agent):
    """Register only the edit_file tool."""

    @agent.tool(strict=False)
    def edit_file(
        context: RunContext,
        payload: EditFilePayload | str = "",
    ) -> Dict[str, Any]:
        """Comprehensive file editing tool supporting multiple modification strategies.

        This is the primary file modification tool that supports three distinct editing
        approaches: full content replacement, targeted text replacements, and snippet
        deletion. It provides robust diff generation, error handling, and automatic
        retry capabilities for reliable file operations.

        Args:
            context (RunContext): The PydanticAI runtime context for the agent.
            payload: One of three payload types:

                ContentPayload:
                    - content (str): Full file content to write
                    - overwrite (bool, optional): Whether to overwrite existing files.
                      Defaults to False (safe mode).

                ReplacementsPayload:
                    - replacements (List[Replacement]): List of text replacements where
                      each Replacement contains:
                      - old_str (str): Exact text to find and replace
                      - new_str (str): Replacement text

                DeleteSnippetPayload:
                    - delete_snippet (str): Exact text snippet to remove from file

        Returns:
            Dict[str, Any]: Operation result containing:
                - success (bool): True if operation completed successfully
                - path (str): Absolute path to the modified file
                - message (str): Human-readable description of changes
                - changed (bool): True if file content was actually modified
                - diff (str, optional): Unified diff showing changes made
                - error (str, optional): Error message if operation failed

        Examples:
            >>> # Create new file with content
            >>> payload = {"file_path": "hello.py", "content": "print('Hello!')"}
            >>> result = edit_file(ctx, payload)

            >>> # Replace text in existing file
            >>> payload = {
            ...     "file_path": "config.py",
            ...     "replacements": [
            ...         {"old_str": "debug = False", "new_str": "debug = True"}
            ...     ]
            ... }
            >>> result = edit_file(ctx, payload)

            >>> # Delete snippet from file
            >>> payload = {
            ...     "file_path": "main.py",
            ...     "delete_snippet": "# TODO: remove this comment"
            ... }
            >>> result = edit_file(ctx, payload)

        Best Practices:
            - Use replacements for targeted changes (most efficient)
            - Use content payload only for new files or complete rewrites
            - Always check the 'success' field before assuming changes worked
            - Review the 'diff' field to understand what changed
            - Use delete_snippet for removing specific code blocks
        """
        # Handle string payload parsing (for models that send JSON strings)
        if isinstance(payload, str):
            # Fallback for weird models that just can't help but send json strings...
            payload = json.loads(json_repair.repair_json(payload))
            if "replacements" in payload and "file_path" in payload:
                payload = ReplacementsPayload(**payload)
            elif "delete_snippet" in payload and "file_path" in payload:
                payload = DeleteSnippetPayload(**payload)
            elif "content" in payload and "file_path" in payload:
                payload = ContentPayload(**payload)
            else:
                file_path = "Unknown"
                if "file_path" in payload:
                    file_path = payload["file_path"]
                # Diagnose what's missing
                missing = []
                if "file_path" not in payload:
                    missing.append("file_path")

                payload_type = "unknown"
                if "content" in payload:
                    payload_type = "content"
                elif "replacements" in payload:
                    payload_type = "replacements"
                elif "delete_snippet" in payload:
                    payload_type = "delete_snippet"
                else:
                    missing.append("content/replacements/delete_snippet")

                missing_str = ", ".join(missing) if missing else "none"
                return {
                    "success": False,
                    "path": file_path,
                    "message": f"Invalid payload for {payload_type} operation. Missing required fields: {missing_str}. Payload keys: {list(payload.keys())}",
                    "changed": False,
                }

        # Call _edit_file which will extract file_path from payload and handle group_id generation
        result = _edit_file(context, payload)
        if "diff" in result:
            del result["diff"]
        return result


def register_delete_file(agent):
    """Register only the delete_file tool."""

    @agent.tool(strict=False)
    def delete_file(context: RunContext, file_path: str = "") -> Dict[str, Any]:
        """Safely delete files with comprehensive logging and diff generation.

        This tool provides safe file deletion with automatic diff generation to show
        exactly what content was removed. It includes proper error handling and
        automatic retry capabilities for reliable operation.

        Args:
            context (RunContext): The PydanticAI runtime context for the agent.
            file_path (str): Path to the file to delete. Can be relative or absolute.
                Must be an existing regular file (not a directory).

        Returns:
            Dict[str, Any]: Operation result containing:
                - success (bool): True if file was successfully deleted
                - path (str): Absolute path to the deleted file
                - message (str): Human-readable description of the operation
                - changed (bool): True if file was actually removed
                - error (str, optional): Error message if deletion failed

        Examples:
            >>> # Delete a specific file
            >>> result = delete_file(ctx, "temp_file.txt")
            >>> if result['success']:
            ...     print(f"Deleted: {result['path']}")

            >>> # Handle deletion errors
            >>> result = delete_file(ctx, "missing.txt")
            >>> if not result['success']:
            ...     print(f"Error: {result.get('error', 'Unknown error')}")

        Best Practices:
            - Always verify file exists before attempting deletion
            - Check 'success' field to confirm operation completed
            - Use list_files first to confirm file paths
            - Cannot delete directories (use shell commands for that)
        """
        # Generate group_id for delete_file tool execution
        group_id = generate_group_id("delete_file", file_path)
        result = _delete_file(context, file_path, message_group=group_id)
        if "diff" in result:
            del result["diff"]
        return result<|MERGE_RESOLUTION|>--- conflicted
+++ resolved
@@ -523,10 +523,6 @@
             - Keep replacement strings specific and unique to avoid unintended matches
             - Test modifications on non-critical files first
         """
-<<<<<<< HEAD
-        # Call _edit_file which will extract file_path from payload and handle group_id generation
-        result = _edit_file(context, payload)
-=======
         # Generate group_id for edit_file tool execution
         if isinstance(payload, str):
             # Fallback for weird models that just can't help but send json strings...
@@ -550,7 +546,6 @@
         group_id = generate_group_id("edit_file", payload.file_path)
         result = _edit_file(context, payload, group_id)
         on_edit_file(result)
->>>>>>> b4895c39
         if "diff" in result:
             del result["diff"]
         return result
