META_COMMANDS_HELP = '''
[bold magenta]Meta Commands Help[/bold magenta]
~help, ~h             Show this help message
~cd [dir]             Change directory or show directories
~codemap [dir]        Show code structure for [dir]
~m <model>            Set active model
~show                 Show puppy status info
~<unknown>            Show unknown meta command warning
'''

from code_puppy.command_line.model_picker_completion import update_model_in_input, load_model_names, get_active_model
from rich.console import Console
import os
from code_puppy.command_line.utils import make_directory_table

def handle_meta_command(command: str, console: Console) -> bool:
    # ~codemap (code structure visualization)
    if command.startswith("~codemap"):
        from code_puppy.tools.code_map import make_code_map
        tokens = command.split()
        if len(tokens) > 1:
            target_dir = os.path.expanduser(tokens[1])
        else:
            target_dir = os.getcwd()
        try:
            tree = make_code_map(target_dir, show_doc=True)
            console.print(tree)
        except Exception as e:
            console.print(f'[red]Error generating code map:[/red] {e}')
        return True
    """
    Handle meta/config commands prefixed with '~'.
    Returns True if the command was handled (even if just an error/help), False if not.
    """
    command = command.strip()
    if command.startswith("~cd"):
        tokens = command.split()
        if len(tokens) == 1:
            try:
                table = make_directory_table()
                console.print(table)
            except Exception as e:
                console.print(f'[red]Error listing directory:[/red] {e}')
            return True
        elif len(tokens) == 2:
            dirname = tokens[1]
            target = os.path.expanduser(dirname)
            if not os.path.isabs(target):
                target = os.path.join(os.getcwd(), target)
            if os.path.isdir(target):
                os.chdir(target)
                console.print(f'[bold green]Changed directory to:[/bold green] [cyan]{target}[/cyan]')
            else:
                console.print(f'[red]Not a directory:[/red] [bold]{dirname}[/bold]')
            return True

    if command.strip().startswith("~show"):
        from code_puppy.config import get_puppy_name, get_owner_name
        from code_puppy.command_line.model_picker_completion import get_active_model
        puppy_name = get_puppy_name()
        owner_name = get_owner_name()
        model = get_active_model()
        from code_puppy.config import get_yolo_mode
        yolo_mode = get_yolo_mode()
        console.print(f'''[bold magenta]🐶 Puppy Status[/bold magenta]
 \n[bold]puppy_name:[/bold]     [cyan]{puppy_name}[/cyan]
[bold]owner_name:[/bold]     [cyan]{owner_name}[/cyan]
[bold]model:[/bold]          [green]{model}[/green]
[bold]YOLO_MODE:[/bold]      {'[red]ON[/red]' if yolo_mode else '[yellow]off[/yellow]'}
''')
        return True

    if command.startswith("~set"):
        # Syntax: ~set KEY=VALUE or ~set KEY VALUE
        from code_puppy.config import set_config_value, get_config_keys
        tokens = command.split(None, 2)
        argstr = command[len('~set'):].strip()
        key = None
        value = None
        if '=' in argstr:
            key, value = argstr.split('=', 1)
            key = key.strip()
            value = value.strip()
        elif len(tokens) >= 3:
            key = tokens[1]
            value = tokens[2]
        elif len(tokens) == 2:
            key = tokens[1]
            value = ''
        else:
            console.print('[yellow]Usage:[/yellow] ~set KEY=VALUE or ~set KEY VALUE')
            console.print('Config keys: ' + ', '.join(get_config_keys()))
            return True
        if key:
            set_config_value(key, value)
            console.print(f'[green]🌶 Set[/green] [cyan]{key}[/cyan] = "{value}" in puppy.cfg!')
        else:
            console.print('[red]You must supply a key.[/red]')
        return True

    if command.startswith("~m"):
        # Try setting model and show confirmation
        new_input = update_model_in_input(command)
        if new_input is not None:
            from code_puppy.agent import get_code_generation_agent
            model = get_active_model()
            get_code_generation_agent(force_reload=True)
            console.print(f"[bold green]Active model set and loaded:[/bold green] [cyan]{model}[/cyan]")
            return True
        # If no model matched, show available models
        model_names = load_model_names()
        console.print(f"[yellow]Available models:[/yellow] {', '.join(model_names)}")
        console.print(f"[yellow]Usage:[/yellow] ~m <model_name>")
        return True
    if command in ("~help", "~h"):
<<<<<<< HEAD
        console.print(META_COMMANDS_HELP)
=======
        console.print("[bold magenta]Meta commands available:[/bold magenta]\n  ~m <model>: Pick a model from your list!\n  ~cd [dir]: Change directories\n  ~codemap [dir]: Visualize project code structure\n  ~set KEY=VALUE: Set a puppy.cfg setting!\n  ~help: Show this help\n  (More soon. Woof!)")
>>>>>>> d6e6b993
        return True
    if command.startswith("~"):
        name = command[1:].split()[0] if len(command)>1 else ""
        if name:
            console.print(f"[yellow]Unknown meta command:[/yellow] {command}\n[dim]Type ~help for options.[/dim]")
        else:
            # Show current model ONLY here
            from code_puppy.command_line.model_picker_completion import get_active_model
            current_model = get_active_model()
            console.print(f"[bold green]Current Model:[/bold green] [cyan]{current_model}[/cyan]")
        return True
    return False<|MERGE_RESOLUTION|>--- conflicted
+++ resolved
@@ -113,11 +113,7 @@
         console.print(f"[yellow]Usage:[/yellow] ~m <model_name>")
         return True
     if command in ("~help", "~h"):
-<<<<<<< HEAD
         console.print(META_COMMANDS_HELP)
-=======
-        console.print("[bold magenta]Meta commands available:[/bold magenta]\n  ~m <model>: Pick a model from your list!\n  ~cd [dir]: Change directories\n  ~codemap [dir]: Visualize project code structure\n  ~set KEY=VALUE: Set a puppy.cfg setting!\n  ~help: Show this help\n  (More soon. Woof!)")
->>>>>>> d6e6b993
         return True
     if command.startswith("~"):
         name = command[1:].split()[0] if len(command)>1 else ""
