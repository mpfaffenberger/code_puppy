import configparser
import datetime
import json
import os
import pathlib
from typing import Optional

from code_puppy.session_storage import save_session

CONFIG_DIR = os.path.join(os.getenv("HOME", os.path.expanduser("~")), ".code_puppy")
CONFIG_FILE = os.path.join(CONFIG_DIR, "puppy.cfg")
MCP_SERVERS_FILE = os.path.join(CONFIG_DIR, "mcp_servers.json")
COMMAND_HISTORY_FILE = os.path.join(CONFIG_DIR, "command_history.txt")
MODELS_FILE = os.path.join(CONFIG_DIR, "models.json")
EXTRA_MODELS_FILE = os.path.join(CONFIG_DIR, "extra_models.json")
AGENTS_DIR = os.path.join(CONFIG_DIR, "agents")
CONTEXTS_DIR = os.path.join(CONFIG_DIR, "contexts")
AUTOSAVE_DIR = os.path.join(CONFIG_DIR, "autosaves")
# Default saving to a SQLite DB in the config dir
_DEFAULT_SQLITE_FILE = os.path.join(CONFIG_DIR, "dbos_store.sqlite")
DBOS_DATABASE_URL = os.environ.get(
    "DBOS_SYSTEM_DATABASE_URL", f"sqlite:///{_DEFAULT_SQLITE_FILE}"
)
# DBOS enable switch is controlled solely via puppy.cfg using key 'enable_dbos'.
# Default: False (DBOS disabled) unless explicitly enabled.


def get_use_dbos() -> bool:
    """Return True if DBOS should be used based on 'enable_dbos' (default False)."""
    cfg_val = get_value("enable_dbos")
    if cfg_val is None:
        return False
    return str(cfg_val).strip().lower() in {"1", "true", "yes", "on"}


DEFAULT_SECTION = "puppy"
REQUIRED_KEYS = ["puppy_name", "owner_name"]

# Runtime-only autosave session ID (per-process)
_CURRENT_AUTOSAVE_ID: Optional[str] = None

# Cache containers for model validation and defaults
_model_validation_cache = {}
_default_model_cache = None
_default_vision_model_cache = None
_default_vqa_model_cache = None


def ensure_config_exists():
    """
    Ensure that the .code_puppy dir and puppy.cfg exist, prompting if needed.
    Returns configparser.ConfigParser for reading.
    """
    if not os.path.exists(CONFIG_DIR):
        os.makedirs(CONFIG_DIR, exist_ok=True)
    exists = os.path.isfile(CONFIG_FILE)
    config = configparser.ConfigParser()
    if exists:
        config.read(CONFIG_FILE)
    missing = []
    if DEFAULT_SECTION not in config:
        config[DEFAULT_SECTION] = {}
    for key in REQUIRED_KEYS:
        if not config[DEFAULT_SECTION].get(key):
            missing.append(key)
    if missing:
        print("🐾 Let's get your Puppy ready!")
        for key in missing:
            if key == "puppy_name":
                val = input("What should we name the puppy? ").strip()
            elif key == "owner_name":
                val = input(
                    "What's your name (so Code Puppy knows its owner)? "
                ).strip()
            else:
                val = input(f"Enter {key}: ").strip()
            config[DEFAULT_SECTION][key] = val

    # Set default values for important config keys if they don't exist
    if not config[DEFAULT_SECTION].get("auto_save_session"):
        config[DEFAULT_SECTION]["auto_save_session"] = "true"

    # Write the config if we made any changes
    if missing or not exists:
        with open(CONFIG_FILE, "w") as f:
            config.write(f)
    return config


def get_value(key: str):
    config = configparser.ConfigParser()
    config.read(CONFIG_FILE)
    val = config.get(DEFAULT_SECTION, key, fallback=None)
    return val


def get_puppy_name():
    return get_value("puppy_name") or "Puppy"


def get_owner_name():
    return get_value("owner_name") or "Master"


# Legacy function removed - message history limit is no longer used
# Message history is now managed by token-based compaction system
# using get_protected_token_count() and get_summarization_threshold()


def get_allow_recursion() -> bool:
    """
    Get the allow_recursion configuration value.
    Returns True if recursion is allowed, False otherwise.
    """
    val = get_value("allow_recursion")
    if val is None:
        return True  # Default to False for safety
    return str(val).lower() in ("1", "true", "yes", "on")


def get_model_context_length() -> int:
    """
    Get the context length for the currently configured model from models.json
    """
    try:
        from code_puppy.model_factory import ModelFactory

        model_configs = ModelFactory.load_config()
        model_name = get_global_model_name()

        # Get context length from model config
        model_config = model_configs.get(model_name, {})
        context_length = model_config.get("context_length", 128000)  # Default value

        return int(context_length)
    except Exception:
        # Fallback to default context length if anything goes wrong
        return 128000


# --- CONFIG SETTER STARTS HERE ---
def get_config_keys():
    """
    Returns the list of all config keys currently in puppy.cfg,
    plus certain preset expected keys (e.g. "yolo_mode", "model", "compaction_strategy", "message_limit", "allow_recursion").
    """
    default_keys = [
        "yolo_mode",
        "model",
        "compaction_strategy",
        "protected_token_count",
        "compaction_threshold",
        "message_limit",
        "allow_recursion",
        "openai_reasoning_effort",
        "auto_save_session",
        "max_saved_sessions",
        "http2",
        "diff_context_lines",
        "default_agent",
    ]
    # Add DBOS control key
    default_keys.append("enable_dbos")

    config = configparser.ConfigParser()
    config.read(CONFIG_FILE)
    keys = set(config[DEFAULT_SECTION].keys()) if DEFAULT_SECTION in config else set()
    keys.update(default_keys)
    return sorted(keys)


def set_config_value(key: str, value: str):
    """
    Sets a config value in the persistent config file.
    """
    config = configparser.ConfigParser()
    config.read(CONFIG_FILE)
    if DEFAULT_SECTION not in config:
        config[DEFAULT_SECTION] = {}
    config[DEFAULT_SECTION][key] = value
    with open(CONFIG_FILE, "w") as f:
        config.write(f)


# --- MODEL STICKY EXTENSION STARTS HERE ---
def load_mcp_server_configs():
    """
    Loads the MCP server configurations from ~/.code_puppy/mcp_servers.json.
    Returns a dict mapping names to their URL or config dict.
    If file does not exist, returns an empty dict.
    """
    from code_puppy.messaging.message_queue import emit_error

    try:
        if not pathlib.Path(MCP_SERVERS_FILE).exists():
            return {}
        with open(MCP_SERVERS_FILE, "r") as f:
            conf = json.loads(f.read())
            return conf["mcp_servers"]
    except Exception as e:
        emit_error(f"Failed to load MCP servers - {str(e)}")
        return {}


def _default_model_from_models_json():
    """Load the default model name from models.json.

    Prefers synthetic-GLM-4.6 as the default model.
    Falls back to the first model in models.json if synthetic-GLM-4.6 is not available.
    As a last resort, falls back to ``gpt-5`` if the file cannot be read.
    """
    global _default_model_cache

    if _default_model_cache is not None:
        return _default_model_cache

    try:
        from code_puppy.model_factory import ModelFactory

        models_config = ModelFactory.load_config()
        if models_config:
            # Prefer synthetic-GLM-4.6 as default
            if "synthetic-GLM-4.6" in models_config:
                _default_model_cache = "synthetic-GLM-4.6"
                return "synthetic-GLM-4.6"
            # Fall back to first model if synthetic-GLM-4.6 is not available
            first_key = next(iter(models_config))
            _default_model_cache = first_key
            return first_key
        _default_model_cache = "gpt-5"
        return "gpt-5"
    except Exception:
        _default_model_cache = "gpt-5"
        return "gpt-5"


def _default_vision_model_from_models_json() -> str:
    """Select a default vision-capable model from models.json with caching."""
    global _default_vision_model_cache

    if _default_vision_model_cache is not None:
        return _default_vision_model_cache

    try:
        from code_puppy.model_factory import ModelFactory

        models_config = ModelFactory.load_config()
        if models_config:
            # Prefer explicitly tagged vision models
            for name, config in models_config.items():
                if config.get("supports_vision"):
                    _default_vision_model_cache = name
                    return name

            # Fallback heuristic: common multimodal models
            preferred_candidates = (
                "gpt-4.1",
                "gpt-4.1-mini",
                "gpt-4.1-nano",
                "claude-4-0-sonnet",
                "gemini-2.5-flash-preview-05-20",
            )
            for candidate in preferred_candidates:
                if candidate in models_config:
                    _default_vision_model_cache = candidate
                    return candidate

            # Last resort: use the general default model
            _default_vision_model_cache = _default_model_from_models_json()
            return _default_vision_model_cache

        _default_vision_model_cache = "gpt-4.1"
        return "gpt-4.1"
    except Exception:
        _default_vision_model_cache = "gpt-4.1"
        return "gpt-4.1"


def _default_vqa_model_from_models_json() -> str:
    """Select a default VQA-capable model, preferring vision-ready options."""
    global _default_vqa_model_cache

    if _default_vqa_model_cache is not None:
        return _default_vqa_model_cache

    try:
        from code_puppy.model_factory import ModelFactory

        models_config = ModelFactory.load_config()
        if models_config:
            # Allow explicit VQA hints if present
            for name, config in models_config.items():
                if config.get("supports_vqa"):
                    _default_vqa_model_cache = name
                    return name

            # Reuse multimodal heuristics before falling back to generic default
            preferred_candidates = (
                "gpt-4.1",
                "gpt-4.1-mini",
                "claude-4-0-sonnet",
                "gemini-2.5-flash-preview-05-20",
                "gpt-4.1-nano",
            )
            for candidate in preferred_candidates:
                if candidate in models_config:
                    _default_vqa_model_cache = candidate
                    return candidate

            _default_vqa_model_cache = _default_model_from_models_json()
            return _default_vqa_model_cache

        _default_vqa_model_cache = "gpt-4.1"
        return "gpt-4.1"
    except Exception:
        _default_vqa_model_cache = "gpt-4.1"
        return "gpt-4.1"


def _validate_model_exists(model_name: str) -> bool:
    """Check if a model exists in models.json with caching to avoid redundant calls."""
    global _model_validation_cache

    # Check cache first
    if model_name in _model_validation_cache:
        return _model_validation_cache[model_name]

    try:
        from code_puppy.model_factory import ModelFactory

        models_config = ModelFactory.load_config()
        exists = model_name in models_config

        # Cache the result
        _model_validation_cache[model_name] = exists
        return exists
    except Exception:
        # If we can't validate, assume it exists to avoid breaking things
        _model_validation_cache[model_name] = True
        return True


def clear_model_cache():
    """Clear the model validation cache. Call this when models.json changes."""
    global \
        _model_validation_cache, \
        _default_model_cache, \
        _default_vision_model_cache, \
        _default_vqa_model_cache
    _model_validation_cache.clear()
    _default_model_cache = None
    _default_vision_model_cache = None
    _default_vqa_model_cache = None


def get_global_model_name():
    """Return a valid model name for Code Puppy to use.

    1. Look at ``model`` in *puppy.cfg*.
    2. If that value exists **and** is present in *models.json*, use it.
    3. Otherwise return the first model listed in *models.json*.
    4. As a last resort (e.g.
       *models.json* unreadable) fall back to ``claude-4-0-sonnet``.
    """

    stored_model = get_value("model")

    if stored_model:
        # Use cached validation to avoid hitting ModelFactory every time
        if _validate_model_exists(stored_model):
            return stored_model

    # Either no stored model or it's not valid – choose default from models.json
    return _default_model_from_models_json()


def set_model_name(model: str):
    """Sets the model name in the persistent config file."""
    config = configparser.ConfigParser()
    config.read(CONFIG_FILE)
    if DEFAULT_SECTION not in config:
        config[DEFAULT_SECTION] = {}
    config[DEFAULT_SECTION]["model"] = model or ""
    with open(CONFIG_FILE, "w") as f:
        config.write(f)

    # Clear model cache when switching models to ensure fresh validation
    clear_model_cache()


def get_vqa_model_name() -> str:
    """Return the configured VQA model, falling back to an inferred default."""
    stored_model = get_value("vqa_model_name")
    if stored_model and _validate_model_exists(stored_model):
        return stored_model
    return _default_vqa_model_from_models_json()


def set_vqa_model_name(model: str):
    """Persist the configured VQA model name and refresh caches."""
    set_config_value("vqa_model_name", model or "")
    clear_model_cache()


def get_puppy_token():
    """Returns the puppy_token from config, or None if not set."""
    return get_value("puppy_token")


def set_puppy_token(token: str):
    """Sets the puppy_token in the persistent config file."""
    set_config_value("puppy_token", token)


def get_openai_reasoning_effort() -> str:
    """Return the configured OpenAI reasoning effort (low, medium, high)."""
    allowed_values = {"low", "medium", "high"}
    configured = (get_value("openai_reasoning_effort") or "medium").strip().lower()
    if configured not in allowed_values:
        return "medium"
    return configured


def set_openai_reasoning_effort(value: str) -> None:
    """Persist the OpenAI reasoning effort ensuring it remains within allowed values."""
    allowed_values = {"low", "medium", "high"}
    normalized = (value or "").strip().lower()
    if normalized not in allowed_values:
        raise ValueError(
            f"Invalid reasoning effort '{value}'. Allowed: {', '.join(sorted(allowed_values))}"
        )
    set_config_value("openai_reasoning_effort", normalized)


def normalize_command_history():
    """
    Normalize the command history file by converting old format timestamps to the new format.

    Old format example:
    - "# 2025-08-04 12:44:45.469829"

    New format example:
    - "# 2025-08-05T10:35:33" (ISO)
    """
    import os
    import re

    # Skip implementation during tests
    import sys

    if "pytest" in sys.modules:
        return

    # Skip normalization if file doesn't exist
    command_history_exists = os.path.isfile(COMMAND_HISTORY_FILE)
    if not command_history_exists:
        return

    try:
        # Read the entire file
        with open(COMMAND_HISTORY_FILE, "r") as f:
            content = f.read()

        # Skip empty files
        if not content.strip():
            return

        # Define regex pattern for old timestamp format
        # Format: "# YYYY-MM-DD HH:MM:SS.ffffff"
        old_timestamp_pattern = r"# (\d{4}-\d{2}-\d{2}) (\d{2}:\d{2}:\d{2})\.(\d+)"

        # Function to convert matched timestamp to ISO format
        def convert_to_iso(match):
            date = match.group(1)
            time = match.group(2)
            # Create ISO format (YYYY-MM-DDThh:mm:ss)
            return f"# {date}T{time}"

        # Replace all occurrences of the old timestamp format with the new ISO format
        updated_content = re.sub(old_timestamp_pattern, convert_to_iso, content)

        # Write the updated content back to the file only if changes were made
        if content != updated_content:
            with open(COMMAND_HISTORY_FILE, "w") as f:
                f.write(updated_content)
    except Exception as e:
        from rich.console import Console

        direct_console = Console()
        error_msg = f"❌ An unexpected error occurred while normalizing command history: {str(e)}"
        direct_console.print(f"[bold red]{error_msg}[/bold red]")


def get_user_agents_directory() -> str:
    """Get the user's agents directory path.

    Returns:
        Path to the user's Code Puppy agents directory.
    """
    # Ensure the agents directory exists
    os.makedirs(AGENTS_DIR, exist_ok=True)
    return AGENTS_DIR


def initialize_command_history_file():
    """Create the command history file if it doesn't exist.
    Handles migration from the old history file location for backward compatibility.
    Also normalizes the command history format if needed.
    """
    import os
    from pathlib import Path

    # Ensure the config directory exists before trying to create the history file
    if not os.path.exists(CONFIG_DIR):
        os.makedirs(CONFIG_DIR, exist_ok=True)

    command_history_exists = os.path.isfile(COMMAND_HISTORY_FILE)
    if not command_history_exists:
        try:
            Path(COMMAND_HISTORY_FILE).touch()

            # For backwards compatibility, copy the old history file, then remove it
            old_history_file = os.path.join(
                os.path.expanduser("~"), ".code_puppy_history.txt"
            )
            old_history_exists = os.path.isfile(old_history_file)
            if old_history_exists:
                import shutil

                shutil.copy2(Path(old_history_file), Path(COMMAND_HISTORY_FILE))
                Path(old_history_file).unlink(missing_ok=True)

                # Normalize the command history format if needed
                normalize_command_history()
        except Exception as e:
            from rich.console import Console

            direct_console = Console()
            error_msg = f"❌ An unexpected error occurred while trying to initialize history file: {str(e)}"
            direct_console.print(f"[bold red]{error_msg}[/bold red]")


def get_yolo_mode():
    """
    Checks puppy.cfg for 'yolo_mode' (case-insensitive in value only).
    Defaults to True if not set.
    Allowed values for ON: 1, '1', 'true', 'yes', 'on' (all case-insensitive for value).
    """
    true_vals = {"1", "true", "yes", "on"}
    cfg_val = get_value("yolo_mode")
    if cfg_val is not None:
        if str(cfg_val).strip().lower() in true_vals:
            return True
        return False
    return True


def get_mcp_disabled():
    """
    Checks puppy.cfg for 'disable_mcp' (case-insensitive in value only).
    Defaults to False if not set.
    Allowed values for ON: 1, '1', 'true', 'yes', 'on' (all case-insensitive for value).
    When enabled, Code Puppy will skip loading MCP servers entirely.
    """
    true_vals = {"1", "true", "yes", "on"}
    cfg_val = get_value("disable_mcp")
    if cfg_val is not None:
        if str(cfg_val).strip().lower() in true_vals:
            return True
        return False
    return False


def get_protected_token_count():
    """
    Returns the user-configured protected token count for message history compaction.
    This is the number of tokens in recent messages that won't be summarized.
    Defaults to 50000 if unset or misconfigured.
    Configurable by 'protected_token_count' key.
    Enforces that protected tokens don't exceed 75% of model context length.
    """
    val = get_value("protected_token_count")
    try:
        # Get the model context length to enforce the 75% limit
        model_context_length = get_model_context_length()
        max_protected_tokens = int(model_context_length * 0.75)

        # Parse the configured value
        configured_value = int(val) if val else 50000

        # Apply constraints: minimum 1000, maximum 75% of context length
        return max(1000, min(configured_value, max_protected_tokens))
    except (ValueError, TypeError):
        # If parsing fails, return a reasonable default that respects the 75% limit
        model_context_length = get_model_context_length()
        max_protected_tokens = int(model_context_length * 0.75)
        return min(50000, max_protected_tokens)


def get_compaction_threshold():
    """
    Returns the user-configured compaction threshold as a float between 0.0 and 1.0.
    This is the proportion of model context that triggers compaction.
    Defaults to 0.85 (85%) if unset or misconfigured.
    Configurable by 'compaction_threshold' key.
    """
    val = get_value("compaction_threshold")
    try:
        threshold = float(val) if val else 0.85
        # Clamp between reasonable bounds
        return max(0.8, min(0.95, threshold))
    except (ValueError, TypeError):
        return 0.85


def get_compaction_strategy() -> str:
    """
    Returns the user-configured compaction strategy.
    Options are 'summarization' or 'truncation'.
    Defaults to 'summarization' if not set or misconfigured.
    Configurable by 'compaction_strategy' key.
    """
    val = get_value("compaction_strategy")
    if val and val.lower() in ["summarization", "truncation"]:
        return val.lower()
    # Default to summarization
    return "truncation"


def get_http2() -> bool:
    """
    Get the http2 configuration value.
    Returns False if not set (default).
    """
    val = get_value("http2")
    if val is None:
        return False
    return str(val).lower() in ("1", "true", "yes", "on")


def set_http2(enabled: bool) -> None:
    """
    Sets the http2 configuration value.

    Args:
        enabled: Whether to enable HTTP/2 for httpx clients
    """
    set_config_value("http2", "true" if enabled else "false")


def set_enable_dbos(enabled: bool) -> None:
    """Enable DBOS via config (true enables, default false)."""
    set_config_value("enable_dbos", "true" if enabled else "false")


def get_message_limit(default: int = 100) -> int:
    """
    Returns the user-configured message/request limit for the agent.
    This controls how many steps/requests the agent can take.
    Defaults to 100 if unset or misconfigured.
    Configurable by 'message_limit' key.
    """
    val = get_value("message_limit")
    try:
        return int(val) if val else default
    except (ValueError, TypeError):
        return default


def save_command_to_history(command: str):
    """Save a command to the history file with an ISO format timestamp.

    Args:
        command: The command to save
    """
    import datetime

    try:
        timestamp = datetime.datetime.now().isoformat(timespec="seconds")
        with open(COMMAND_HISTORY_FILE, "a") as f:
            f.write(f"\n# {timestamp}\n{command}\n")
    except Exception as e:
        from rich.console import Console

        direct_console = Console()
        error_msg = (
            f"❌ An unexpected error occurred while saving command history: {str(e)}"
        )
        direct_console.print(f"[bold red]{error_msg}[/bold red]")


def get_agent_pinned_model(agent_name: str) -> str:
    """Get the pinned model for a specific agent.

    Args:
        agent_name: Name of the agent to get the pinned model for.

    Returns:
        Pinned model name, or None if no model is pinned for this agent.
    """
    return get_value(f"agent_model_{agent_name}")


def set_agent_pinned_model(agent_name: str, model_name: str):
    """Set the pinned model for a specific agent.

    Args:
        agent_name: Name of the agent to pin the model for.
        model_name: Model name to pin to this agent.
    """
    set_config_value(f"agent_model_{agent_name}", model_name)


def clear_agent_pinned_model(agent_name: str):
    """Clear the pinned model for a specific agent.

    Args:
        agent_name: Name of the agent to clear the pinned model for.
    """
    # We can't easily delete keys from configparser, so set to empty string
    # which will be treated as None by get_agent_pinned_model
    set_config_value(f"agent_model_{agent_name}", "")


def get_auto_save_session() -> bool:
    """
    Checks puppy.cfg for 'auto_save_session' (case-insensitive in value only).
    Defaults to True if not set.
    Allowed values for ON: 1, '1', 'true', 'yes', 'on' (all case-insensitive for value).
    """
    true_vals = {"1", "true", "yes", "on"}
    cfg_val = get_value("auto_save_session")
    if cfg_val is not None:
        if str(cfg_val).strip().lower() in true_vals:
            return True
        return False
    return True


def set_auto_save_session(enabled: bool):
    """Sets the auto_save_session configuration value.

    Args:
        enabled: Whether to enable auto-saving of sessions
    """
    set_config_value("auto_save_session", "true" if enabled else "false")


def get_max_saved_sessions() -> int:
    """
    Gets the maximum number of sessions to keep.
    Defaults to 20 if not set.
    """
    cfg_val = get_value("max_saved_sessions")
    if cfg_val is not None:
        try:
            val = int(cfg_val)
            return max(0, val)  # Ensure non-negative
        except (ValueError, TypeError):
            pass
    return 20


def set_max_saved_sessions(max_sessions: int):
    """Sets the max_saved_sessions configuration value.

    Args:
        max_sessions: Maximum number of sessions to keep (0 for unlimited)
    """
    set_config_value("max_saved_sessions", str(max_sessions))


def get_diff_highlight_style() -> str:
    """
    Get the diff highlight style preference.
    Options: 'text' (plain text, no highlighting), 'highlighted' (intelligent color pairs)
    Returns 'highlighted' if not set or invalid.
    """
    val = get_value("diff_highlight_style")
    if val and val.lower() in ["text", "highlighted"]:
        return val.lower()
    return "text"  # Default to intelligent highlighting


def set_diff_highlight_style(style: str):
    """Set the diff highlight style.

    Args:
        style: 'text' for plain text diffs, 'highlighted' for intelligent color pairs
    """
    if style.lower() not in ["text", "highlighted"]:
        raise ValueError("diff_highlight_style must be 'text' or 'highlighted'")
    set_config_value("diff_highlight_style", style.lower())
    _emit_diff_style_example()


def get_diff_addition_color() -> str:
    """
    Get the base color for diff additions.
    Default: green
    """
    val = get_value("diff_addition_color")
    if val:
        return val
    return "sea_green1"  # Default to green


def set_diff_addition_color(color: str):
    """Set the color for diff additions.

    Args:
        color: Rich color markup (e.g., 'green', 'on_green', 'bright_green')
    """
    set_config_value("diff_addition_color", color)
    _emit_diff_style_example()


def get_diff_deletion_color() -> str:
    """
    Get the base color for diff deletions.
    Default: orange1
    """
    val = get_value("diff_deletion_color")
    if val:
        return val
    return "orange1"  # Default to orange1


def set_diff_deletion_color(color: str):
    """Set the color for diff deletions.

    Args:
        color: Rich color markup (e.g., 'orange1', 'on_bright_yellow', 'red')
    """
    set_config_value("diff_deletion_color", color)
    _emit_diff_style_example()


def _emit_diff_style_example():
    """Emit a small diff example showing the current style configuration."""
    try:
        from code_puppy.messaging import emit_info
        from code_puppy.tools.file_modifications import _colorize_diff

        # Create a simple diff example
        example_diff = """--- a/example.txt
+++ b/example.txt
@@ -1,3 +1,4 @@
 line 1
-old line 2
+new line 2
 line 3
+added line 4"""

        style = get_diff_highlight_style()
        add_color = get_diff_addition_color()
        del_color = get_diff_deletion_color()

        # Get the actual color pairs being used
        from code_puppy.tools.file_modifications import _get_optimal_color_pair

        add_fg, add_bg = _get_optimal_color_pair(add_color, "green")
        del_fg, del_bg = _get_optimal_color_pair(del_color, "orange1")

        emit_info("\n🎨 [bold]Diff Style Updated![/bold]")
        emit_info(f"Style: {style}", highlight=False)

        if style == "highlighted":
            # Show the actual color pairs being used
            emit_info(
                f"Additions: {add_fg} on {add_bg} (requested: {add_color})",
                highlight=False,
            )
            emit_info(
                f"Deletions: {del_fg} on {del_bg} (requested: {del_color})",
                highlight=False,
            )
        else:
            emit_info(f"Additions: {add_color} (plain text mode)", highlight=False)
            emit_info(f"Deletions: {del_color} (plain text mode)", highlight=False)
        emit_info(
            "\n[bold cyan]── DIFF EXAMPLE ───────────────────────────────────[/bold cyan]"
        )

        # Show the colored example
        colored_example = _colorize_diff(example_diff)
        emit_info(colored_example, highlight=False)

        emit_info(
            "[bold cyan]───────────────────────────────────────────────[/bold cyan]\n"
        )

    except Exception:
        # Fail silently if we can't emit the example
        pass


def get_current_autosave_id() -> str:
    """Get or create the current autosave session ID for this process."""
    global _CURRENT_AUTOSAVE_ID
    if not _CURRENT_AUTOSAVE_ID:
        # Use a full timestamp so tests and UX can predict the name if needed
        _CURRENT_AUTOSAVE_ID = datetime.datetime.now().strftime("%Y%m%d_%H%M%S")
    return _CURRENT_AUTOSAVE_ID


def rotate_autosave_id() -> str:
    """Force a new autosave session ID and return it."""
    global _CURRENT_AUTOSAVE_ID
    _CURRENT_AUTOSAVE_ID = datetime.datetime.now().strftime("%Y%m%d_%H%M%S")
    return _CURRENT_AUTOSAVE_ID


def get_current_autosave_session_name() -> str:
    """Return the full session name used for autosaves (no file extension)."""
    return f"auto_session_{get_current_autosave_id()}"


def set_current_autosave_from_session_name(session_name: str) -> str:
    """Set the current autosave ID based on a full session name.

    Accepts names like 'auto_session_YYYYMMDD_HHMMSS' and extracts the ID part.
    Returns the ID that was set.
    """
    global _CURRENT_AUTOSAVE_ID
    prefix = "auto_session_"
    if session_name.startswith(prefix):
        _CURRENT_AUTOSAVE_ID = session_name[len(prefix) :]
    else:
        _CURRENT_AUTOSAVE_ID = session_name
    return _CURRENT_AUTOSAVE_ID


def auto_save_session_if_enabled() -> bool:
    """Automatically save the current session if auto_save_session is enabled."""
    if not get_auto_save_session():
        return False

    try:
        import pathlib

        from rich.console import Console

        from code_puppy.agents.agent_manager import get_current_agent

        console = Console()

        current_agent = get_current_agent()
        history = current_agent.get_message_history()
        if not history:
            return False

        now = datetime.datetime.now()
        session_name = get_current_autosave_session_name()
        autosave_dir = pathlib.Path(AUTOSAVE_DIR)

        metadata = save_session(
            history=history,
            session_name=session_name,
            base_dir=autosave_dir,
            timestamp=now.isoformat(),
            token_estimator=current_agent.estimate_tokens_for_message,
            auto_saved=True,
        )

        console.print(
            f"🐾 [dim]Auto-saved session: {metadata.message_count} messages ({metadata.total_tokens} tokens)[/dim]"
        )

        return True

    except Exception as exc:  # pragma: no cover - defensive logging
        from rich.console import Console

        Console().print(f"[dim]❌ Failed to auto-save session: {exc}[/dim]")
        return False


def get_diff_context_lines() -> int:
    """
    Returns the user-configured number of context lines for diff display.
    This controls how many lines of surrounding context are shown in diffs.
    Defaults to 6 if unset or misconfigured.
    Configurable by 'diff_context_lines' key.
    """
    val = get_value("diff_context_lines")
    try:
        context_lines = int(val) if val else 6
        # Apply reasonable bounds: minimum 0, maximum 50
        return max(0, min(context_lines, 50))
    except (ValueError, TypeError):
        return 6


def finalize_autosave_session() -> str:
    """Persist the current autosave snapshot and rotate to a fresh session."""
    auto_save_session_if_enabled()
    return rotate_autosave_id()


<<<<<<< HEAD
def get_suppress_thinking_messages() -> bool:
    """
    Checks puppy.cfg for 'suppress_thinking_messages' (case-insensitive in value only).
    Defaults to False if not set.
    Allowed values for ON: 1, '1', 'true', 'yes', 'on' (all case-insensitive for value).
    When enabled, thinking messages (agent_reasoning, planned_next_steps) will be hidden.
    """
    true_vals = {"1", "true", "yes", "on"}
    cfg_val = get_value("suppress_thinking_messages")
    if cfg_val is not None:
        if str(cfg_val).strip().lower() in true_vals:
            return True
        return False
    return False


def set_suppress_thinking_messages(enabled: bool):
    """Sets the suppress_thinking_messages configuration value.

    Args:
        enabled: Whether to suppress thinking messages
    """
    set_config_value("suppress_thinking_messages", "true" if enabled else "false")


def get_suppress_informational_messages() -> bool:
    """
    Checks puppy.cfg for 'suppress_informational_messages' (case-insensitive in value only).
    Defaults to False if not set.
    Allowed values for ON: 1, '1', 'true', 'yes', 'on' (all case-insensitive for value).
    When enabled, informational messages (info, success, warning) will be hidden.
    """
    true_vals = {"1", "true", "yes", "on"}
    cfg_val = get_value("suppress_informational_messages")
    if cfg_val is not None:
        if str(cfg_val).strip().lower() in true_vals:
            return True
        return False
    return False


def set_suppress_informational_messages(enabled: bool):
    """Sets the suppress_informational_messages configuration value.

    Args:
        enabled: Whether to suppress informational messages
    """
    set_config_value("suppress_informational_messages", "true" if enabled else "false")


# API Key management functions
def get_api_key(key_name: str) -> str:
    """Get an API key from puppy.cfg.

    Args:
        key_name: The name of the API key (e.g., 'OPENAI_API_KEY')

    Returns:
        The API key value, or empty string if not set
    """
    return get_value(key_name) or ""


def set_api_key(key_name: str, value: str):
    """Set an API key in puppy.cfg.

    Args:
        key_name: The name of the API key (e.g., 'OPENAI_API_KEY')
        value: The API key value (empty string to remove)
    """
    set_config_value(key_name, value)


def load_api_keys_to_environment():
    """Load all API keys from .env and puppy.cfg into environment variables.

    Priority order:
    1. .env file (highest priority) - if present in current directory
    2. puppy.cfg - fallback if not in .env
    3. Existing environment variables - preserved if already set

    This should be called on startup to ensure API keys are available.
    """
    from pathlib import Path

    api_key_names = [
        "OPENAI_API_KEY",
        "GEMINI_API_KEY",
        "ANTHROPIC_API_KEY",
        "CEREBRAS_API_KEY",
        "SYN_API_KEY",
        "AZURE_OPENAI_API_KEY",
        "AZURE_OPENAI_ENDPOINT",
        "OPENROUTER_API_KEY",
        "ZAI_API_KEY",
    ]

    # Step 1: Load from .env file if it exists (highest priority)
    # Look for .env in current working directory
    env_file = Path.cwd() / ".env"
    if env_file.exists():
        try:
            from dotenv import load_dotenv
            # override=True means .env values take precedence over existing env vars
            load_dotenv(env_file, override=True)
        except ImportError:
            # python-dotenv not installed, skip .env loading
            pass

    # Step 2: Load from puppy.cfg, but only if not already set
    # This ensures .env has priority over puppy.cfg
    for key_name in api_key_names:
        # Only load from config if not already in environment
        if key_name not in os.environ or not os.environ[key_name]:
            value = get_api_key(key_name)
            if value:
                os.environ[key_name] = value
=======
def get_default_agent() -> str:
    """
    Get the default agent name from puppy.cfg.

    Returns:
        str: The default agent name, or "code-puppy" if not set.
    """
    return get_value("default_agent") or "code-puppy"


def set_default_agent(agent_name: str) -> None:
    """
    Set the default agent name in puppy.cfg.

    Args:
        agent_name: The name of the agent to set as default.
    """
    set_config_value("default_agent", agent_name)
>>>>>>> f5c2d35b
<|MERGE_RESOLUTION|>--- conflicted
+++ resolved
@@ -998,7 +998,6 @@
     return rotate_autosave_id()
 
 
-<<<<<<< HEAD
 def get_suppress_thinking_messages() -> bool:
     """
     Checks puppy.cfg for 'suppress_thinking_messages' (case-insensitive in value only).
@@ -1116,7 +1115,8 @@
             value = get_api_key(key_name)
             if value:
                 os.environ[key_name] = value
-=======
+
+
 def get_default_agent() -> str:
     """
     Get the default agent name from puppy.cfg.
@@ -1134,5 +1134,4 @@
     Args:
         agent_name: The name of the agent to set as default.
     """
-    set_config_value("default_agent", agent_name)
->>>>>>> f5c2d35b
+    set_config_value("default_agent", agent_name)