"""Base agent configuration class for defining agent properties."""

import asyncio
import json
import math
import signal
import threading
import uuid
from abc import ABC, abstractmethod
from typing import Any, Callable, Dict, List, Optional, Sequence, Set, Tuple, Union

import mcp
import pydantic
import pydantic_ai.models
from dbos import DBOS, SetWorkflowID
from pydantic_ai import Agent as PydanticAgent
from pydantic_ai import (
    BinaryContent,
    DocumentUrl,
    ImageUrl,
    RunContext,
    UsageLimitExceeded,
    UsageLimits,
)
from pydantic_ai.durable_exec.dbos import DBOSAgent
from pydantic_ai.messages import (
    ModelMessage,
    ModelRequest,
    TextPart,
    ThinkingPart,
    ToolCallPart,
    ToolCallPartDelta,
    ToolReturn,
    ToolReturnPart,
)

# Consolidated relative imports
from code_puppy.config import (
    get_agent_pinned_model,
    get_compaction_strategy,
    get_compaction_threshold,
    get_global_model_name,
    get_message_limit,
    get_protected_token_count,
    get_use_dbos,
    get_value,
    load_mcp_server_configs,
)
<<<<<<< HEAD
from code_puppy.keymap import cancel_agent_uses_signal, get_cancel_agent_char_code
=======
from code_puppy.error_logging import log_error
>>>>>>> 6e79cba8
from code_puppy.mcp_ import ServerConfig, get_mcp_manager
from code_puppy.messaging import (
    emit_error,
    emit_info,
    emit_warning,
)
from code_puppy.messaging.spinner import (
    SpinnerBase,
    update_spinner_context,
)
from code_puppy.model_factory import ModelFactory, make_model_settings
from code_puppy.summarization_agent import run_summarization_sync
from code_puppy.tools.agent_tools import _active_subagent_tasks
from code_puppy.tools.command_runner import (
    is_awaiting_user_input,
)

# Global flag to track delayed compaction requests
_delayed_compaction_requested = False

_reload_count = 0


class BaseAgent(ABC):
    """Base class for all agent configurations."""

    def __init__(self):
        self.id = str(uuid.uuid4())
        self._message_history: List[Any] = []
        self._compacted_message_hashes: Set[str] = set()
        # Agent construction cache
        self._code_generation_agent = None
        self._last_model_name: Optional[str] = None
        # Puppy rules loaded lazily
        self._puppy_rules: Optional[str] = None
        self.cur_model: pydantic_ai.models.Model
        # Cache for MCP tool definitions (for token estimation)
        # This is populated after the first successful run when MCP tools are retrieved
        self._mcp_tool_definitions_cache: List[Dict[str, Any]] = []

    @property
    @abstractmethod
    def name(self) -> str:
        """Unique identifier for the agent."""
        pass

    @property
    @abstractmethod
    def display_name(self) -> str:
        """Human-readable name for the agent."""
        pass

    @property
    @abstractmethod
    def description(self) -> str:
        """Brief description of what this agent does."""
        pass

    @abstractmethod
    def get_system_prompt(self) -> str:
        """Get the system prompt for this agent."""
        pass

    @abstractmethod
    def get_available_tools(self) -> List[str]:
        """Get list of tool names that this agent should have access to.

        Returns:
            List of tool names to register for this agent.
        """
        pass

    def get_tools_config(self) -> Optional[Dict[str, Any]]:
        """Get tool configuration for this agent.

        Returns:
            Dict with tool configuration, or None to use default tools.
        """
        return None

    def get_user_prompt(self) -> Optional[str]:
        """Get custom user prompt for this agent.

        Returns:
            Custom prompt string, or None to use default.
        """
        return None

    # Message history management methods
    def get_message_history(self) -> List[Any]:
        """Get the message history for this agent.

        Returns:
            List of messages in this agent's conversation history.
        """
        return self._message_history

    def set_message_history(self, history: List[Any]) -> None:
        """Set the message history for this agent.

        Args:
            history: List of messages to set as the conversation history.
        """
        self._message_history = history

    def clear_message_history(self) -> None:
        """Clear the message history for this agent."""
        self._message_history = []
        self._compacted_message_hashes.clear()

    def append_to_message_history(self, message: Any) -> None:
        """Append a message to this agent's history.

        Args:
            message: Message to append to the conversation history.
        """
        self._message_history.append(message)

    def extend_message_history(self, history: List[Any]) -> None:
        """Extend this agent's message history with multiple messages.

        Args:
            history: List of messages to append to the conversation history.
        """
        self._message_history.extend(history)

    def get_compacted_message_hashes(self) -> Set[str]:
        """Get the set of compacted message hashes for this agent.

        Returns:
            Set of hashes for messages that have been compacted/summarized.
        """
        return self._compacted_message_hashes

    def add_compacted_message_hash(self, message_hash: str) -> None:
        """Add a message hash to the set of compacted message hashes.

        Args:
            message_hash: Hash of a message that has been compacted/summarized.
        """
        self._compacted_message_hashes.add(message_hash)

    def get_model_name(self) -> Optional[str]:
        """Get pinned model name for this agent, if specified.

        Returns:
            Model name to use for this agent, or global default if none pinned.
        """
        pinned = get_agent_pinned_model(self.name)
        if pinned == "" or pinned is None:
            return get_global_model_name()
        return pinned

    def _clean_binaries(self, messages: List[ModelMessage]) -> List[ModelMessage]:
        cleaned = []
        for message in messages:
            parts = []
            for part in message.parts:
                if hasattr(part, "content") and isinstance(part.content, list):
                    content = []
                    for item in part.content:
                        if not isinstance(item, BinaryContent):
                            content.append(item)
                    part.content = content
                parts.append(part)
            cleaned.append(message)
        return cleaned

    # Message history processing methods (moved from state_management.py and message_history_processor.py)
    def _stringify_part(self, part: Any) -> str:
        """Create a stable string representation for a message part.

        We deliberately ignore timestamps so identical content hashes the same even when
        emitted at different times. This prevents status updates from blowing up the
        history when they are repeated with new timestamps."""

        attributes: List[str] = [part.__class__.__name__]

        # Role/instructions help disambiguate parts that otherwise share content
        if hasattr(part, "role") and part.role:
            attributes.append(f"role={part.role}")
        if hasattr(part, "instructions") and part.instructions:
            attributes.append(f"instructions={part.instructions}")

        if hasattr(part, "tool_call_id") and part.tool_call_id:
            attributes.append(f"tool_call_id={part.tool_call_id}")

        if hasattr(part, "tool_name") and part.tool_name:
            attributes.append(f"tool_name={part.tool_name}")

        content = getattr(part, "content", None)
        if content is None:
            attributes.append("content=None")
        elif isinstance(content, str):
            attributes.append(f"content={content}")
        elif isinstance(content, pydantic.BaseModel):
            attributes.append(
                f"content={json.dumps(content.model_dump(), sort_keys=True)}"
            )
        elif isinstance(content, dict):
            attributes.append(f"content={json.dumps(content, sort_keys=True)}")
        elif isinstance(content, list):
            for item in content:
                if isinstance(item, str):
                    attributes.append(f"content={item}")
                if isinstance(item, BinaryContent):
                    attributes.append(f"BinaryContent={hash(item.data)}")
        else:
            attributes.append(f"content={repr(content)}")
        result = "|".join(attributes)
        return result

    def hash_message(self, message: Any) -> int:
        """Create a stable hash for a model message that ignores timestamps."""
        role = getattr(message, "role", None)
        instructions = getattr(message, "instructions", None)
        header_bits: List[str] = []
        if role:
            header_bits.append(f"role={role}")
        if instructions:
            header_bits.append(f"instructions={instructions}")

        part_strings = [
            self._stringify_part(part) for part in getattr(message, "parts", [])
        ]
        canonical = "||".join(header_bits + part_strings)
        return hash(canonical)

    def stringify_message_part(self, part) -> str:
        """
        Convert a message part to a string representation for token estimation or other uses.

        Args:
            part: A message part that may contain content or be a tool call

        Returns:
            String representation of the message part
        """
        result = ""
        if hasattr(part, "part_kind"):
            result += part.part_kind + ": "
        else:
            result += str(type(part)) + ": "

        # Handle content
        if hasattr(part, "content") and part.content:
            # Handle different content types
            if isinstance(part.content, str):
                result = part.content
            elif isinstance(part.content, pydantic.BaseModel):
                result = json.dumps(part.content.model_dump())
            elif isinstance(part.content, dict):
                result = json.dumps(part.content)
            elif isinstance(part.content, list):
                result = ""
                for item in part.content:
                    if isinstance(item, str):
                        result += item + "\n"
                    if isinstance(item, BinaryContent):
                        result += f"BinaryContent={hash(item.data)}\n"
            else:
                result = str(part.content)

        # Handle tool calls which may have additional token costs
        # If part also has content, we'll process tool calls separately
        if hasattr(part, "tool_name") and part.tool_name:
            # Estimate tokens for tool name and parameters
            tool_text = part.tool_name
            if hasattr(part, "args"):
                tool_text += f" {str(part.args)}"
            result += tool_text

        return result

    def estimate_token_count(self, text: str) -> int:
        """
        Simple token estimation using len(message) / 3.
        This replaces tiktoken with a much simpler approach.
        """
        return max(1, math.floor((len(text) / 3)))

    def estimate_tokens_for_message(self, message: ModelMessage) -> int:
        """
        Estimate the number of tokens in a message using len(message)
        Simple and fast replacement for tiktoken.
        """
        total_tokens = 0

        for part in message.parts:
            part_str = self.stringify_message_part(part)
            if part_str:
                total_tokens += self.estimate_token_count(part_str)

        return max(1, total_tokens)

    def estimate_context_overhead_tokens(self) -> int:
        """
        Estimate the token overhead from system prompt and tool definitions.

        This accounts for tokens that are always present in the context:
        - System prompt (for non-Claude-Code models)
        - Tool definitions (name, description, parameter schema)
        - MCP tool definitions

        Note: For Claude Code models, the system prompt is prepended to the first
        user message, so it's already counted in the message history tokens.
        We only count the short fixed instructions for Claude Code models.
        """
        total_tokens = 0

        # 1. Estimate tokens for system prompt / instructions
        # For Claude Code models, the full system prompt is prepended to the first
        # user message (already in message history), so we only count the short
        # fixed instructions. For other models, count the full system prompt.
        try:
            from code_puppy.model_utils import (
                get_claude_code_instructions,
                is_claude_code_model,
            )

            model_name = (
                self.get_model_name() if hasattr(self, "get_model_name") else ""
            )
            if is_claude_code_model(model_name):
                # For Claude Code models, only count the short fixed instructions
                # The full system prompt is already in the message history
                instructions = get_claude_code_instructions()
                total_tokens += self.estimate_token_count(instructions)
            else:
                # For other models, count the full system prompt
                system_prompt = self.get_system_prompt()
                if system_prompt:
                    total_tokens += self.estimate_token_count(system_prompt)
        except Exception:
            pass  # If we can't get system prompt, skip it

        # 2. Estimate tokens for pydantic_agent tool definitions
        pydantic_agent = getattr(self, "pydantic_agent", None)
        if pydantic_agent:
            tools = getattr(pydantic_agent, "_tools", None)
            if tools and isinstance(tools, dict):
                for tool_name, tool_func in tools.items():
                    try:
                        # Estimate tokens from tool name
                        total_tokens += self.estimate_token_count(tool_name)

                        # Estimate tokens from tool description
                        description = getattr(tool_func, "__doc__", None) or ""
                        if description:
                            total_tokens += self.estimate_token_count(description)

                        # Estimate tokens from parameter schema
                        # Tools may have a schema attribute or we can try to get it from annotations
                        schema = getattr(tool_func, "schema", None)
                        if schema:
                            schema_str = (
                                json.dumps(schema)
                                if isinstance(schema, dict)
                                else str(schema)
                            )
                            total_tokens += self.estimate_token_count(schema_str)
                        else:
                            # Try to get schema from function annotations
                            annotations = getattr(tool_func, "__annotations__", None)
                            if annotations:
                                total_tokens += self.estimate_token_count(
                                    str(annotations)
                                )
                    except Exception:
                        continue  # Skip tools we can't process

        # 3. Estimate tokens for MCP tool definitions from cache
        # MCP tools are fetched asynchronously, so we use a cache that's populated
        # after the first successful run. See _update_mcp_tool_cache() method.
        mcp_tool_cache = getattr(self, "_mcp_tool_definitions_cache", [])
        if mcp_tool_cache:
            for tool_def in mcp_tool_cache:
                try:
                    # Estimate tokens from tool name
                    tool_name = tool_def.get("name", "")
                    if tool_name:
                        total_tokens += self.estimate_token_count(tool_name)

                    # Estimate tokens from tool description
                    description = tool_def.get("description", "")
                    if description:
                        total_tokens += self.estimate_token_count(description)

                    # Estimate tokens from parameter schema (inputSchema)
                    input_schema = tool_def.get("inputSchema")
                    if input_schema:
                        schema_str = (
                            json.dumps(input_schema)
                            if isinstance(input_schema, dict)
                            else str(input_schema)
                        )
                        total_tokens += self.estimate_token_count(schema_str)
                except Exception:
                    continue  # Skip tools we can't process

        return total_tokens

    async def _update_mcp_tool_cache(self) -> None:
        """
        Update the MCP tool definitions cache by fetching tools from running MCP servers.

        This should be called after a successful run to populate the cache for
        accurate token estimation in subsequent runs.
        """
        mcp_servers = getattr(self, "_mcp_servers", None)
        if not mcp_servers:
            return

        tool_definitions = []
        for mcp_server in mcp_servers:
            try:
                # Check if the server has list_tools method (pydantic-ai MCP servers)
                if hasattr(mcp_server, "list_tools"):
                    # list_tools() returns list[mcp_types.Tool]
                    tools = await mcp_server.list_tools()
                    for tool in tools:
                        tool_def = {
                            "name": getattr(tool, "name", ""),
                            "description": getattr(tool, "description", ""),
                            "inputSchema": getattr(tool, "inputSchema", {}),
                        }
                        tool_definitions.append(tool_def)
            except Exception:
                # Server might not be running or accessible, skip it
                continue

        self._mcp_tool_definitions_cache = tool_definitions

    def update_mcp_tool_cache_sync(self) -> None:
        """
        Synchronously clear the MCP tool cache.

        This clears the cache so that token counts will be recalculated on the next
        agent run. Call this after starting/stopping MCP servers.

        Note: We don't try to fetch tools synchronously because MCP servers require
        async context management that doesn't work well from sync code. The cache
        will be repopulated on the next successful agent run.
        """
        # Simply clear the cache - it will be repopulated on the next agent run
        # This is safer than trying to call async methods from sync context
        self._mcp_tool_definitions_cache = []

    def _is_tool_call_part(self, part: Any) -> bool:
        if isinstance(part, (ToolCallPart, ToolCallPartDelta)):
            return True

        part_kind = (getattr(part, "part_kind", "") or "").replace("_", "-")
        if part_kind == "tool-call":
            return True

        has_tool_name = getattr(part, "tool_name", None) is not None
        has_args = getattr(part, "args", None) is not None
        has_args_delta = getattr(part, "args_delta", None) is not None

        return bool(has_tool_name and (has_args or has_args_delta))

    def _is_tool_return_part(self, part: Any) -> bool:
        if isinstance(part, (ToolReturnPart, ToolReturn)):
            return True

        part_kind = (getattr(part, "part_kind", "") or "").replace("_", "-")
        if part_kind in {"tool-return", "tool-result"}:
            return True

        if getattr(part, "tool_call_id", None) is None:
            return False

        has_content = getattr(part, "content", None) is not None
        has_content_delta = getattr(part, "content_delta", None) is not None
        return bool(has_content or has_content_delta)

    def filter_huge_messages(self, messages: List[ModelMessage]) -> List[ModelMessage]:
        filtered = [m for m in messages if self.estimate_tokens_for_message(m) < 50000]
        pruned = self.prune_interrupted_tool_calls(filtered)
        return pruned

    def split_messages_for_protected_summarization(
        self,
        messages: List[ModelMessage],
    ) -> Tuple[List[ModelMessage], List[ModelMessage]]:
        """
        Split messages into two groups: messages to summarize and protected recent messages.

        Returns:
            Tuple of (messages_to_summarize, protected_messages)

        The protected_messages are the most recent messages that total up to the configured protected token count.
        The system message (first message) is always protected.
        All other messages that don't fit in the protected zone will be summarized.
        """
        if len(messages) <= 1:  # Just system message or empty
            return [], messages

        # Always protect the system message (first message)
        system_message = messages[0]
        system_tokens = self.estimate_tokens_for_message(system_message)

        if len(messages) == 1:
            return [], messages

        # Get the configured protected token count
        protected_tokens_limit = get_protected_token_count()

        # Calculate tokens for messages from most recent backwards (excluding system message)
        protected_messages = []
        protected_token_count = system_tokens  # Start with system message tokens

        # Go backwards through non-system messages to find protected zone
        for i in range(
            len(messages) - 1, 0, -1
        ):  # Stop at 1, not 0 (skip system message)
            message = messages[i]
            message_tokens = self.estimate_tokens_for_message(message)

            # If adding this message would exceed protected tokens, stop here
            if protected_token_count + message_tokens > protected_tokens_limit:
                break

            protected_messages.append(message)
            protected_token_count += message_tokens

        # Messages that were added while scanning backwards are currently in reverse order.
        # Reverse them to restore chronological ordering, then prepend the system prompt.
        protected_messages.reverse()
        protected_messages.insert(0, system_message)

        # Messages to summarize are everything between the system message and the
        # protected tail zone we just constructed.
        protected_start_idx = max(1, len(messages) - (len(protected_messages) - 1))
        messages_to_summarize = messages[1:protected_start_idx]

        # Emit info messages
        emit_info(
            f"🔒 Protecting {len(protected_messages)} recent messages ({protected_token_count} tokens, limit: {protected_tokens_limit})"
        )
        emit_info(f"📝 Summarizing {len(messages_to_summarize)} older messages")

        return messages_to_summarize, protected_messages

    def summarize_messages(
        self, messages: List[ModelMessage], with_protection: bool = True
    ) -> Tuple[List[ModelMessage], List[ModelMessage]]:
        """
        Summarize messages while protecting recent messages up to PROTECTED_TOKENS.

        Returns:
            Tuple of (compacted_messages, summarized_source_messages)
            where compacted_messages always preserves the original system message
            as the first entry.
        """
        messages_to_summarize: List[ModelMessage]
        protected_messages: List[ModelMessage]

        if with_protection:
            messages_to_summarize, protected_messages = (
                self.split_messages_for_protected_summarization(messages)
            )
        else:
            messages_to_summarize = messages[1:] if messages else []
            protected_messages = messages[:1]

        if not messages:
            return [], []

        system_message = messages[0]

        if not messages_to_summarize:
            # Nothing to summarize, so just return the original sequence
            return self.prune_interrupted_tool_calls(messages), []

        instructions = (
            "The input will be a log of Agentic AI steps that have been taken"
            " as well as user queries, etc. Summarize the contents of these steps."
            " The high level details should remain but the bulk of the content from tool-call"
            " responses should be compacted and summarized. For example if you see a tool-call"
            " reading a file, and the file contents are large, then in your summary you might just"
            " write: * used read_file on space_invaders.cpp - contents removed."
            "\n Make sure your result is a bulleted list of all steps and interactions."
            "\n\nNOTE: This summary represents older conversation history. Recent messages are preserved separately."
        )

        try:
            new_messages = run_summarization_sync(
                instructions, message_history=messages_to_summarize
            )

            if not isinstance(new_messages, list):
                emit_warning(
                    "Summarization agent returned non-list output; wrapping into message request"
                )
                new_messages = [ModelRequest([TextPart(str(new_messages))])]

            compacted: List[ModelMessage] = [system_message] + list(new_messages)

            # Drop the system message from protected_messages because we already included it
            protected_tail = [
                msg for msg in protected_messages if msg is not system_message
            ]

            compacted.extend(protected_tail)

            return self.prune_interrupted_tool_calls(compacted), messages_to_summarize
        except Exception as e:
            emit_error(f"Summarization failed during compaction: {e}")
            return messages, []  # Return original messages on failure

    def get_model_context_length(self) -> int:
        """
        Return the context length for this agent's effective model.

        Honors per-agent pinned model via `self.get_model_name()`; falls back
        to global model when no pin is set. Defaults conservatively on failure.
        """
        try:
            model_configs = ModelFactory.load_config()
            # Use the agent's effective model (respects /pin_model)
            model_name = self.get_model_name()
            model_config = model_configs.get(model_name, {})
            context_length = model_config.get("context_length", 128000)
            return int(context_length)
        except Exception:
            # Be safe; don't blow up status/compaction if model lookup fails
            return 128000

    def has_pending_tool_calls(self, messages: List[ModelMessage]) -> bool:
        """
        Check if there are any pending tool calls in the message history.

        A pending tool call is one that has a ToolCallPart without a corresponding
        ToolReturnPart. This indicates the model is still waiting for tool execution.

        Returns:
            True if there are pending tool calls, False otherwise
        """
        if not messages:
            return False

        tool_call_ids: Set[str] = set()
        tool_return_ids: Set[str] = set()

        # Collect all tool call and return IDs
        for msg in messages:
            for part in getattr(msg, "parts", []) or []:
                tool_call_id = getattr(part, "tool_call_id", None)
                if not tool_call_id:
                    continue

                if part.part_kind == "tool-call":
                    tool_call_ids.add(tool_call_id)
                elif part.part_kind == "tool-return":
                    tool_return_ids.add(tool_call_id)

        # Pending tool calls are those without corresponding returns
        pending_calls = tool_call_ids - tool_return_ids
        return len(pending_calls) > 0

    def request_delayed_compaction(self) -> None:
        """
        Request that compaction be attempted after the current tool calls complete.

        This sets a global flag that will be checked during the next message
        processing cycle to trigger compaction when it's safe to do so.
        """
        global _delayed_compaction_requested
        _delayed_compaction_requested = True
        emit_info(
            "🔄 Delayed compaction requested - will attempt after tool calls complete",
            message_group="token_context_status",
        )

    def should_attempt_delayed_compaction(self) -> bool:
        """
        Check if delayed compaction was requested and it's now safe to proceed.

        Returns:
            True if delayed compaction was requested and no tool calls are pending
        """
        global _delayed_compaction_requested
        if not _delayed_compaction_requested:
            return False

        # Check if it's now safe to compact
        messages = self.get_message_history()
        if not self.has_pending_tool_calls(messages):
            _delayed_compaction_requested = False  # Reset the flag
            return True

        return False

    def get_pending_tool_call_count(self, messages: List[ModelMessage]) -> int:
        """
        Get the count of pending tool calls for debugging purposes.

        Returns:
            Number of tool calls waiting for execution
        """
        if not messages:
            return 0

        tool_call_ids: Set[str] = set()
        tool_return_ids: Set[str] = set()

        for msg in messages:
            for part in getattr(msg, "parts", []) or []:
                tool_call_id = getattr(part, "tool_call_id", None)
                if not tool_call_id:
                    continue

                if part.part_kind == "tool-call":
                    tool_call_ids.add(tool_call_id)
                elif part.part_kind == "tool-return":
                    tool_return_ids.add(tool_call_id)

        pending_calls = tool_call_ids - tool_return_ids
        return len(pending_calls)

    def prune_interrupted_tool_calls(
        self, messages: List[ModelMessage]
    ) -> List[ModelMessage]:
        """
        Remove any messages that participate in mismatched tool call sequences.

        A mismatched tool call id is one that appears in a ToolCall (model/tool request)
        without a corresponding tool return, or vice versa. We preserve original order
        and only drop messages that contain parts referencing mismatched tool_call_ids.
        """
        if not messages:
            return messages

        tool_call_ids: Set[str] = set()
        tool_return_ids: Set[str] = set()

        # First pass: collect ids for calls vs returns
        for msg in messages:
            for part in getattr(msg, "parts", []) or []:
                tool_call_id = getattr(part, "tool_call_id", None)
                if not tool_call_id:
                    continue
                # Heuristic: if it's an explicit ToolCallPart or has a tool_name/args,
                # consider it a call; otherwise it's a return/result.
                if part.part_kind == "tool-call":
                    tool_call_ids.add(tool_call_id)
                else:
                    tool_return_ids.add(tool_call_id)

        mismatched: Set[str] = tool_call_ids.symmetric_difference(tool_return_ids)
        if not mismatched:
            return messages

        pruned: List[ModelMessage] = []
        dropped_count = 0
        for msg in messages:
            has_mismatched = False
            for part in getattr(msg, "parts", []) or []:
                tcid = getattr(part, "tool_call_id", None)
                if tcid and tcid in mismatched:
                    has_mismatched = True
                    break
            if has_mismatched:
                dropped_count += 1
                continue
            pruned.append(msg)
        return pruned

    def message_history_processor(
        self, ctx: RunContext, messages: List[ModelMessage]
    ) -> List[ModelMessage]:
        # First, prune any interrupted/mismatched tool-call conversations
        model_max = self.get_model_context_length()

        message_tokens = sum(self.estimate_tokens_for_message(msg) for msg in messages)
        context_overhead = self.estimate_context_overhead_tokens()
        total_current_tokens = message_tokens + context_overhead
        proportion_used = total_current_tokens / model_max

        # Check if we're in TUI mode and can update the status bar
        from code_puppy.tui_state import get_tui_app_instance, is_tui_mode

        context_summary = SpinnerBase.format_context_info(
            total_current_tokens, model_max, proportion_used
        )
        update_spinner_context(context_summary)

        if is_tui_mode():
            tui_app = get_tui_app_instance()
            if tui_app:
                try:
                    # Update the status bar instead of emitting a chat message
                    status_bar = tui_app.query_one("StatusBar")
                    status_bar.update_token_info(
                        total_current_tokens, model_max, proportion_used
                    )
                except Exception as e:
                    emit_error(e)
            else:
                emit_info(
                    f"Final token count after processing: {total_current_tokens}",
                    message_group="token_context_status",
                )
        # Get the configured compaction threshold
        compaction_threshold = get_compaction_threshold()

        # Get the configured compaction strategy
        compaction_strategy = get_compaction_strategy()

        if proportion_used > compaction_threshold:
            # RACE CONDITION PROTECTION: Check for pending tool calls before summarization
            if compaction_strategy == "summarization" and self.has_pending_tool_calls(
                messages
            ):
                pending_count = self.get_pending_tool_call_count(messages)
                emit_warning(
                    f"⚠️  Summarization deferred: {pending_count} pending tool call(s) detected. "
                    "Waiting for tool execution to complete before compaction.",
                    message_group="token_context_status",
                )
                # Request delayed compaction for when tool calls complete
                self.request_delayed_compaction()
                # Return original messages without compaction
                return messages, []

            if compaction_strategy == "truncation":
                # Use truncation instead of summarization
                protected_tokens = get_protected_token_count()
                result_messages = self.truncation(
                    self.filter_huge_messages(messages), protected_tokens
                )
                summarized_messages = []  # No summarization in truncation mode
            else:
                # Default to summarization (safe to proceed - no pending tool calls)
                result_messages, summarized_messages = self.summarize_messages(
                    self.filter_huge_messages(messages)
                )

            final_token_count = sum(
                self.estimate_tokens_for_message(msg) for msg in result_messages
            )
            # Update status bar with final token count if in TUI mode
            final_summary = SpinnerBase.format_context_info(
                final_token_count, model_max, final_token_count / model_max
            )
            update_spinner_context(final_summary)

            if is_tui_mode():
                tui_app = get_tui_app_instance()
                if tui_app:
                    try:
                        status_bar = tui_app.query_one("StatusBar")
                        status_bar.update_token_info(
                            final_token_count, model_max, final_token_count / model_max
                        )
                    except Exception:
                        emit_info(
                            f"Final token count after processing: {final_token_count}",
                            message_group="token_context_status",
                        )
                else:
                    emit_info(
                        f"Final token count after processing: {final_token_count}",
                        message_group="token_context_status",
                    )
            self.set_message_history(result_messages)
            for m in summarized_messages:
                self.add_compacted_message_hash(self.hash_message(m))
            return result_messages
        return messages

    def truncation(
        self, messages: List[ModelMessage], protected_tokens: int
    ) -> List[ModelMessage]:
        """
        Truncate message history to manage token usage.

        Args:
            messages: List of messages to truncate
            protected_tokens: Number of tokens to protect

        Returns:
            Truncated list of messages
        """
        import queue

        emit_info("Truncating message history to manage token usage")
        result = [messages[0]]  # Always keep the first message (system prompt)
        num_tokens = 0
        stack = queue.LifoQueue()

        # Put messages in reverse order (most recent first) into the stack
        # but break when we exceed protected_tokens
        for idx, msg in enumerate(reversed(messages[1:])):  # Skip the first message
            num_tokens += self.estimate_tokens_for_message(msg)
            if num_tokens > protected_tokens:
                break
            stack.put(msg)

        # Pop messages from stack to get them in chronological order
        while not stack.empty():
            result.append(stack.get())

        result = self.prune_interrupted_tool_calls(result)
        return result

    def run_summarization_sync(
        self,
        instructions: str,
        message_history: List[ModelMessage],
    ) -> Union[List[ModelMessage], str]:
        """
        Run summarization synchronously using the configured summarization agent.
        This is exposed as a method so it can be overridden by subclasses if needed.

        Args:
            instructions: Instructions for the summarization agent
            message_history: List of messages to summarize

        Returns:
            Summarized messages or text
        """
        return run_summarization_sync(instructions, message_history)

    # ===== Agent wiring formerly in code_puppy/agent.py =====
    def load_puppy_rules(self) -> Optional[str]:
        """Load AGENT(S).md if present and cache the contents."""
        if self._puppy_rules is not None:
            return self._puppy_rules
        from pathlib import Path

        possible_paths = ["AGENTS.md", "AGENT.md", "agents.md", "agent.md"]
        for path_str in possible_paths:
            puppy_rules_path = Path(path_str)
            if puppy_rules_path.exists():
                self._puppy_rules = puppy_rules_path.read_text(encoding="utf-8-sig")
                break
        return self._puppy_rules

    def load_mcp_servers(self, extra_headers: Optional[Dict[str, str]] = None):
        """Load MCP servers through the manager and return pydantic-ai compatible servers."""

        mcp_disabled = get_value("disable_mcp_servers")
        if mcp_disabled and str(mcp_disabled).lower() in ("1", "true", "yes", "on"):
            return []

        manager = get_mcp_manager()
        configs = load_mcp_server_configs()
        if not configs:
            existing_servers = manager.list_servers()
            if not existing_servers:
                return []
        else:
            for name, conf in configs.items():
                try:
                    server_config = ServerConfig(
                        id=conf.get("id", f"{name}_{hash(name)}"),
                        name=name,
                        type=conf.get("type", "sse"),
                        enabled=conf.get("enabled", True),
                        config=conf,
                    )
                    existing = manager.get_server_by_name(name)
                    if not existing:
                        manager.register_server(server_config)
                    else:
                        if existing.config != server_config.config:
                            manager.update_server(existing.id, server_config)
                except Exception:
                    continue

        return manager.get_servers_for_agent()

    def reload_mcp_servers(self):
        """Reload MCP servers and return updated servers."""
        # Clear the MCP tool cache when servers are reloaded
        self._mcp_tool_definitions_cache = []
        self.load_mcp_servers()
        manager = get_mcp_manager()
        return manager.get_servers_for_agent()

    def _load_model_with_fallback(
        self,
        requested_model_name: str,
        models_config: Dict[str, Any],
        message_group: str,
    ) -> Tuple[Any, str]:
        """Load the requested model, applying a friendly fallback when unavailable."""
        try:
            model = ModelFactory.get_model(requested_model_name, models_config)
            return model, requested_model_name
        except ValueError as exc:
            available_models = list(models_config.keys())
            available_str = (
                ", ".join(sorted(available_models))
                if available_models
                else "no configured models"
            )
            emit_warning(
                (
                    f"[yellow]Model '{requested_model_name}' not found. "
                    f"Available models: {available_str}[/yellow]"
                ),
                message_group=message_group,
            )

            fallback_candidates: List[str] = []
            global_candidate = get_global_model_name()
            if global_candidate:
                fallback_candidates.append(global_candidate)

            for candidate in available_models:
                if candidate not in fallback_candidates:
                    fallback_candidates.append(candidate)

            for candidate in fallback_candidates:
                if not candidate or candidate == requested_model_name:
                    continue
                try:
                    model = ModelFactory.get_model(candidate, models_config)
                    emit_info(
                        f"[bold cyan]Using fallback model: {candidate}[/bold cyan]",
                        message_group=message_group,
                    )
                    return model, candidate
                except ValueError:
                    continue

            friendly_message = (
                "No valid model could be loaded. Update the model configuration or set "
                "a valid model with `config set`."
            )
            emit_error(
                f"[bold red]{friendly_message}[/bold red]",
                message_group=message_group,
            )
            raise ValueError(friendly_message) from exc

    def reload_code_generation_agent(self, message_group: Optional[str] = None):
        """Force-reload the pydantic-ai Agent based on current config and model."""
        from code_puppy.tools import register_tools_for_agent

        if message_group is None:
            message_group = str(uuid.uuid4())

        model_name = self.get_model_name()

        models_config = ModelFactory.load_config()
        model, resolved_model_name = self._load_model_with_fallback(
            model_name,
            models_config,
            message_group,
        )

        instructions = self.get_system_prompt()
        puppy_rules = self.load_puppy_rules()
        if puppy_rules:
            instructions += f"\n{puppy_rules}"

        mcp_servers = self.load_mcp_servers()

        output_tokens = max(
            2048,
            min(int(0.05 * self.get_model_context_length()) - 1024, 16384),
        )
        model_settings = make_model_settings(
            resolved_model_name, max_tokens=output_tokens
        )

        # Handle claude-code models: swap instructions (prompt prepending happens in run_with_mcp)
        from code_puppy.model_utils import prepare_prompt_for_model

        prepared = prepare_prompt_for_model(
            model_name, instructions, "", prepend_system_to_user=False
        )
        instructions = prepared.instructions

        self.cur_model = model
        p_agent = PydanticAgent(
            model=model,
            instructions=instructions,
            output_type=str,
            retries=3,
            toolsets=mcp_servers,
            history_processors=[self.message_history_accumulator],
            model_settings=model_settings,
        )

        agent_tools = self.get_available_tools()
        register_tools_for_agent(p_agent, agent_tools)

        # Get existing tool names to filter out conflicts with MCP tools
        existing_tool_names = set()
        try:
            # Get tools from the agent to find existing tool names
            tools = getattr(p_agent, "_tools", None)
            if tools:
                existing_tool_names = set(tools.keys())
        except Exception:
            # If we can't get tool names, proceed without filtering
            pass

        # Filter MCP server toolsets to remove conflicting tools
        filtered_mcp_servers = []
        if mcp_servers and existing_tool_names:
            for mcp_server in mcp_servers:
                try:
                    # Get tools from this MCP server
                    server_tools = getattr(mcp_server, "tools", None)
                    if server_tools:
                        # Filter out conflicting tools
                        filtered_tools = {}
                        for tool_name, tool_func in server_tools.items():
                            if tool_name not in existing_tool_names:
                                filtered_tools[tool_name] = tool_func

                        # Create a filtered version of the MCP server if we have tools
                        if filtered_tools:
                            # Create a new toolset with filtered tools
                            from pydantic_ai.tools import ToolSet

                            filtered_toolset = ToolSet()
                            for tool_name, tool_func in filtered_tools.items():
                                filtered_toolset._tools[tool_name] = tool_func
                            filtered_mcp_servers.append(filtered_toolset)
                        else:
                            # No tools left after filtering, skip this server
                            pass
                    else:
                        # Can't get tools from this server, include as-is
                        filtered_mcp_servers.append(mcp_server)
                except Exception:
                    # Error processing this server, include as-is to be safe
                    filtered_mcp_servers.append(mcp_server)
        else:
            # No filtering needed or possible
            filtered_mcp_servers = mcp_servers if mcp_servers else []

        if len(filtered_mcp_servers) != len(mcp_servers):
            emit_info(
                f"[dim]Filtered {len(mcp_servers) - len(filtered_mcp_servers)} conflicting MCP tools[/dim]"
            )

        self._last_model_name = resolved_model_name
        # expose for run_with_mcp
        # Wrap it with DBOS, but handle MCP servers separately to avoid serialization issues
        global _reload_count
        _reload_count += 1
        if get_use_dbos():
            # Don't pass MCP servers to the agent constructor when using DBOS
            # This prevents the "cannot pickle async_generator object" error
            # MCP servers will be handled separately in run_with_mcp
            agent_without_mcp = PydanticAgent(
                model=model,
                instructions=instructions,
                output_type=str,
                retries=3,
                toolsets=[],  # Don't include MCP servers here
                history_processors=[self.message_history_accumulator],
                model_settings=model_settings,
            )

            # Register regular tools (non-MCP) on the new agent
            agent_tools = self.get_available_tools()
            register_tools_for_agent(agent_without_mcp, agent_tools)

            # Wrap with DBOS
            dbos_agent = DBOSAgent(
                agent_without_mcp, name=f"{self.name}-{_reload_count}"
            )
            self.pydantic_agent = dbos_agent
            self._code_generation_agent = dbos_agent

            # Store filtered MCP servers separately for runtime use
            self._mcp_servers = filtered_mcp_servers
        else:
            # Normal path without DBOS - include filtered MCP servers in the agent
            # Re-create agent with filtered MCP servers
            p_agent = PydanticAgent(
                model=model,
                instructions=instructions,
                output_type=str,
                retries=3,
                toolsets=filtered_mcp_servers,
                history_processors=[self.message_history_accumulator],
                model_settings=model_settings,
            )
            # Register regular tools on the agent
            agent_tools = self.get_available_tools()
            register_tools_for_agent(p_agent, agent_tools)

            self.pydantic_agent = p_agent
            self._code_generation_agent = p_agent
            self._mcp_servers = filtered_mcp_servers
            self._mcp_servers = mcp_servers
        return self._code_generation_agent

    # It's okay to decorate it with DBOS.step even if not using DBOS; the decorator is a no-op in that case.
    @DBOS.step()
    def message_history_accumulator(self, ctx: RunContext, messages: List[Any]):
        _message_history = self.get_message_history()
        message_history_hashes = set([self.hash_message(m) for m in _message_history])
        for msg in messages:
            if (
                self.hash_message(msg) not in message_history_hashes
                and self.hash_message(msg) not in self.get_compacted_message_hashes()
            ):
                _message_history.append(msg)

        # Apply message history trimming using the main processor
        # This ensures we maintain global state while still managing context limits
        self.message_history_processor(ctx, _message_history)
        result_messages_filtered_empty_thinking = []
        for msg in self.get_message_history():
            if len(msg.parts) == 1:
                if isinstance(msg.parts[0], ThinkingPart):
                    if msg.parts[0].content == "":
                        continue
            result_messages_filtered_empty_thinking.append(msg)
            self.set_message_history(result_messages_filtered_empty_thinking)
        return self.get_message_history()

    def _spawn_ctrl_x_key_listener(
        self,
        stop_event: threading.Event,
        on_escape: Callable[[], None],
        on_cancel_agent: Optional[Callable[[], None]] = None,
    ) -> Optional[threading.Thread]:
        """Start a keyboard listener thread for CLI sessions.

        Listens for Ctrl+X (shell command cancel) and optionally the configured
        cancel_agent_key (when not using SIGINT/Ctrl+C).

        Args:
            stop_event: Event to signal the listener to stop.
            on_escape: Callback for Ctrl+X (shell command cancel).
            on_cancel_agent: Optional callback for cancel_agent_key (only used
                when cancel_agent_uses_signal() returns False).
        """
        try:
            import sys
        except ImportError:
            return None

        stdin = getattr(sys, "stdin", None)
        if stdin is None or not hasattr(stdin, "isatty"):
            return None
        try:
            if not stdin.isatty():
                return None
        except Exception:
            return None

        def listener() -> None:
            try:
                if sys.platform.startswith("win"):
                    self._listen_for_ctrl_x_windows(stop_event, on_escape, on_cancel_agent)
                else:
                    self._listen_for_ctrl_x_posix(stop_event, on_escape, on_cancel_agent)
            except Exception:
                emit_warning(
                    "Key listener stopped unexpectedly; press Ctrl+C to cancel."
                )

        thread = threading.Thread(
            target=listener, name="code-puppy-key-listener", daemon=True
        )
        thread.start()
        return thread

    def _listen_for_ctrl_x_windows(
        self,
        stop_event: threading.Event,
        on_escape: Callable[[], None],
        on_cancel_agent: Optional[Callable[[], None]] = None,
    ) -> None:
        import msvcrt
        import time

        # Get the cancel agent char code if we're using keyboard-based cancel
        cancel_agent_char: Optional[str] = None
        if on_cancel_agent is not None and not cancel_agent_uses_signal():
            cancel_agent_char = get_cancel_agent_char_code()

        while not stop_event.is_set():
            try:
                if msvcrt.kbhit():
                    key = msvcrt.getwch()
                    if key == "\x18":  # Ctrl+X
                        try:
                            on_escape()
                        except Exception:
                            emit_warning(
                                "Ctrl+X handler raised unexpectedly; Ctrl+C still works."
                            )
                    elif cancel_agent_char and on_cancel_agent and key == cancel_agent_char:
                        try:
                            on_cancel_agent()
                        except Exception:
                            emit_warning(
                                "Cancel agent handler raised unexpectedly."
                            )
            except Exception:
                emit_warning(
                    "Windows key listener error; Ctrl+C is still available for cancel."
                )
                return
            time.sleep(0.05)

    def _listen_for_ctrl_x_posix(
        self,
        stop_event: threading.Event,
        on_escape: Callable[[], None],
        on_cancel_agent: Optional[Callable[[], None]] = None,
    ) -> None:
        import select
        import sys
        import termios
        import tty

        # Get the cancel agent char code if we're using keyboard-based cancel
        cancel_agent_char: Optional[str] = None
        if on_cancel_agent is not None and not cancel_agent_uses_signal():
            cancel_agent_char = get_cancel_agent_char_code()

        stdin = sys.stdin
        try:
            fd = stdin.fileno()
        except (AttributeError, ValueError, OSError):
            return
        try:
            original_attrs = termios.tcgetattr(fd)
        except Exception:
            return

        try:
            tty.setcbreak(fd)
            while not stop_event.is_set():
                try:
                    read_ready, _, _ = select.select([stdin], [], [], 0.05)
                except Exception:
                    break
                if not read_ready:
                    continue
                data = stdin.read(1)
                if not data:
                    break
                if data == "\x18":  # Ctrl+X
                    try:
                        on_escape()
                    except Exception:
                        emit_warning(
                            "Ctrl+X handler raised unexpectedly; Ctrl+C still works."
                        )
                elif cancel_agent_char and on_cancel_agent and data == cancel_agent_char:
                    try:
                        on_cancel_agent()
                    except Exception:
                        emit_warning(
                            "Cancel agent handler raised unexpectedly."
                        )
        finally:
            termios.tcsetattr(fd, termios.TCSADRAIN, original_attrs)

    async def run_with_mcp(
        self,
        prompt: str,
        *,
        attachments: Optional[Sequence[BinaryContent]] = None,
        link_attachments: Optional[Sequence[Union[ImageUrl, DocumentUrl]]] = None,
        **kwargs,
    ) -> Any:
        """Run the agent with MCP servers, attachments, and full cancellation support.

        Args:
            prompt: Primary user prompt text (may be empty when attachments present).
            attachments: Local binary payloads (e.g., dragged images) to include.
            link_attachments: Remote assets (image/document URLs) to include.
            **kwargs: Additional arguments forwarded to `pydantic_ai.Agent.run`.

        Returns:
            The agent's response.

        Raises:
            asyncio.CancelledError: When execution is cancelled by user.
        """
        # Sanitize prompt to remove invalid Unicode surrogates that can cause
        # encoding errors (especially common on Windows with copy-paste)
        if prompt:
            try:
                prompt = prompt.encode("utf-8", errors="surrogatepass").decode(
                    "utf-8", errors="replace"
                )
            except (UnicodeEncodeError, UnicodeDecodeError):
                # Fallback: filter out surrogate characters directly
                prompt = "".join(
                    char if ord(char) < 0xD800 or ord(char) > 0xDFFF else "\ufffd"
                    for char in prompt
                )

        group_id = str(uuid.uuid4())
        # Avoid double-loading: reuse existing agent if already built
        pydantic_agent = (
            self._code_generation_agent or self.reload_code_generation_agent()
        )
        # Handle claude-code models: prepend system prompt to first user message
        from code_puppy.model_utils import is_claude_code_model

        if is_claude_code_model(self.get_model_name()):
            if len(self.get_message_history()) == 0:
                prompt = self.get_system_prompt() + "\n\n" + prompt

        # Build combined prompt payload when attachments are provided.
        attachment_parts: List[Any] = []
        if attachments:
            attachment_parts.extend(list(attachments))
        if link_attachments:
            attachment_parts.extend(list(link_attachments))

        if attachment_parts:
            prompt_payload: Union[str, List[Any]] = []
            if prompt:
                prompt_payload.append(prompt)
            prompt_payload.extend(attachment_parts)
        else:
            prompt_payload = prompt

        async def run_agent_task():
            try:
                self.set_message_history(
                    self.prune_interrupted_tool_calls(self.get_message_history())
                )

                # DELAYED COMPACTION: Check if we should attempt delayed compaction
                if self.should_attempt_delayed_compaction():
                    emit_info(
                        "🔄 Attempting delayed compaction (tool calls completed)",
                        message_group="token_context_status",
                    )
                    current_messages = self.get_message_history()
                    compacted_messages, _ = self.compact_messages(current_messages)
                    if compacted_messages != current_messages:
                        self.set_message_history(compacted_messages)
                        emit_info(
                            "✅ Delayed compaction completed successfully",
                            message_group="token_context_status",
                        )

                usage_limits = UsageLimits(request_limit=get_message_limit())

                # Handle MCP servers - add them temporarily when using DBOS
                if (
                    get_use_dbos()
                    and hasattr(self, "_mcp_servers")
                    and self._mcp_servers
                ):
                    # Temporarily add MCP servers to the DBOS agent using internal _toolsets
                    original_toolsets = pydantic_agent._toolsets
                    pydantic_agent._toolsets = original_toolsets + self._mcp_servers
                    pydantic_agent._toolsets = original_toolsets + self._mcp_servers

                    try:
                        # Set the workflow ID for DBOS context so DBOS and Code Puppy ID match
                        with SetWorkflowID(group_id):
                            result_ = await pydantic_agent.run(
                                prompt_payload,
                                message_history=self.get_message_history(),
                                usage_limits=usage_limits,
                                **kwargs,
                            )
                    finally:
                        # Always restore original toolsets
                        pydantic_agent._toolsets = original_toolsets
                elif get_use_dbos():
                    # DBOS without MCP servers
                    with SetWorkflowID(group_id):
                        result_ = await pydantic_agent.run(
                            prompt_payload,
                            message_history=self.get_message_history(),
                            usage_limits=usage_limits,
                            **kwargs,
                        )
                else:
                    # Non-DBOS path (MCP servers are already included)
                    result_ = await pydantic_agent.run(
                        prompt_payload,
                        message_history=self.get_message_history(),
                        usage_limits=usage_limits,
                        **kwargs,
                    )
                return result_
            except* UsageLimitExceeded as ule:
                emit_info(f"Usage limit exceeded: {str(ule)}", group_id=group_id)
                emit_info(
                    "The agent has reached its usage limit. You can ask it to continue by saying 'please continue' or similar.",
                    group_id=group_id,
                )
            except* mcp.shared.exceptions.McpError as mcp_error:
                emit_info(f"MCP server error: {str(mcp_error)}", group_id=group_id)
                emit_info(f"{str(mcp_error)}", group_id=group_id)
                emit_info(
                    "Try disabling any malfunctioning MCP servers", group_id=group_id
                )
            except* asyncio.exceptions.CancelledError:
                emit_info("Cancelled")
                if get_use_dbos():
                    await DBOS.cancel_workflow_async(group_id)
            except* InterruptedError as ie:
                emit_info(f"Interrupted: {str(ie)}")
                if get_use_dbos():
                    await DBOS.cancel_workflow_async(group_id)
            except* Exception as other_error:
                # Filter out CancelledError and UsageLimitExceeded from the exception group - let it propagate
                remaining_exceptions = []

                def collect_non_cancelled_exceptions(exc):
                    if isinstance(exc, ExceptionGroup):
                        for sub_exc in exc.exceptions:
                            collect_non_cancelled_exceptions(sub_exc)
                    elif not isinstance(
                        exc, (asyncio.CancelledError, UsageLimitExceeded)
                    ):
                        remaining_exceptions.append(exc)
                        emit_info(f"Unexpected error: {str(exc)}", group_id=group_id)
                        emit_info(f"{str(exc.args)}", group_id=group_id)
                        # Log to file for debugging
                        log_error(
                            exc,
                            context=f"Agent run (group_id={group_id})",
                            include_traceback=True,
                        )

                collect_non_cancelled_exceptions(other_error)

                # If there are CancelledError exceptions in the group, re-raise them
                cancelled_exceptions = []

                def collect_cancelled_exceptions(exc):
                    if isinstance(exc, ExceptionGroup):
                        for sub_exc in exc.exceptions:
                            collect_cancelled_exceptions(sub_exc)
                    elif isinstance(exc, asyncio.CancelledError):
                        cancelled_exceptions.append(exc)

                collect_cancelled_exceptions(other_error)
            finally:
                self.set_message_history(
                    self.prune_interrupted_tool_calls(self.get_message_history())
                )

        # Create the task FIRST
        agent_task = asyncio.create_task(run_agent_task())

        # Import shell process status helper

        loop = asyncio.get_running_loop()

        def schedule_agent_cancel() -> None:
            from code_puppy.tools.command_runner import _RUNNING_PROCESSES

            if len(_RUNNING_PROCESSES):
                emit_warning(
                    "Refusing to cancel Agent while a shell command is currently running - press Ctrl+X to cancel the shell command."
                )
                return
            if agent_task.done():
                return

            # Cancel all active subagent tasks
            if _active_subagent_tasks:
                emit_warning(
                    f"Cancelling {len(_active_subagent_tasks)} active subagent task(s)..."
                )
                for task in list(
                    _active_subagent_tasks
                ):  # Create a copy since we'll be modifying the set
                    if not task.done():
                        loop.call_soon_threadsafe(task.cancel)
            loop.call_soon_threadsafe(agent_task.cancel)

        def keyboard_interrupt_handler(_sig, _frame):
            # If we're awaiting user input (e.g., file permission prompt),
            # don't cancel the agent - let the input() call handle the interrupt naturally
            if is_awaiting_user_input():
                # Don't do anything here - let the input() call raise KeyboardInterrupt naturally
                return

            schedule_agent_cancel()

        def graceful_sigint_handler(_sig, _frame):
            # When using keyboard-based cancel, SIGINT should be a no-op
            # (just show a hint to user about the configured cancel key)
            from code_puppy.keymap import get_cancel_agent_display_name

            cancel_key = get_cancel_agent_display_name()
            emit_info(f"Use {cancel_key} to cancel the agent task.")

        original_handler = None
        key_listener_stop_event = None
        key_listener_thread = None

        try:
            if cancel_agent_uses_signal():
                # Use SIGINT-based cancellation (default Ctrl+C behavior)
                original_handler = signal.signal(
                    signal.SIGINT, keyboard_interrupt_handler
                )
            else:
                # Use keyboard listener for agent cancellation
                # Set a graceful SIGINT handler that shows a hint
                original_handler = signal.signal(
                    signal.SIGINT, graceful_sigint_handler
                )
                # Spawn keyboard listener with the cancel agent callback
                key_listener_stop_event = threading.Event()
                key_listener_thread = self._spawn_ctrl_x_key_listener(
                    key_listener_stop_event,
                    on_escape=lambda: None,  # Ctrl+X handled by command_runner
                    on_cancel_agent=schedule_agent_cancel,
                )

            # Wait for the task to complete or be cancelled
            result = await agent_task

            # Update MCP tool cache after successful run for accurate token estimation
            if hasattr(self, "_mcp_servers") and self._mcp_servers:
                try:
                    await self._update_mcp_tool_cache()
                except Exception:
                    pass  # Don't fail the run if cache update fails

            return result
        except asyncio.CancelledError:
            agent_task.cancel()
        except KeyboardInterrupt:
            # Handle direct keyboard interrupt during await
            if not agent_task.done():
                agent_task.cancel()
        finally:
            # Stop keyboard listener if it was started
            if key_listener_stop_event is not None:
                key_listener_stop_event.set()
            # Restore original signal handler
            if original_handler is not None:  # Explicit None check - SIG_DFL can be 0/falsy!
                signal.signal(signal.SIGINT, original_handler)<|MERGE_RESOLUTION|>--- conflicted
+++ resolved
@@ -46,11 +46,8 @@
     get_value,
     load_mcp_server_configs,
 )
-<<<<<<< HEAD
 from code_puppy.keymap import cancel_agent_uses_signal, get_cancel_agent_char_code
-=======
 from code_puppy.error_logging import log_error
->>>>>>> 6e79cba8
 from code_puppy.mcp_ import ServerConfig, get_mcp_manager
 from code_puppy.messaging import (
     emit_error,
