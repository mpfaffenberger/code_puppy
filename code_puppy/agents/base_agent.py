--- conflicted
+++ resolved
@@ -955,8 +955,7 @@
                 self.set_message_history(
                     self.prune_interrupted_tool_calls(self.get_message_history())
                 )
-<<<<<<< HEAD
-                usage_limits = pydantic_ai.agent._usage.UsageLimits(request_limit=get_message_limit())
+                usage_limits = UsageLimits(request_limit=get_message_limit())
                 with SetWorkflowID(group_id):
                     result_ = await pydantic_agent.run(
                         prompt_payload,
@@ -964,15 +963,6 @@
                         usage_limits=usage_limits,
                         **kwargs,
                     )
-=======
-                usage_limits = UsageLimits(request_limit=get_message_limit())
-                result_ = await pydantic_agent.run(
-                    prompt_payload,
-                    message_history=self.get_message_history(),
-                    usage_limits=usage_limits,
-                    **kwargs,
-                )
->>>>>>> 2be10603
                 return result_
             except* UsageLimitExceeded as ule:
                 emit_info(f"Usage limit exceeded: {str(ule)}", group_id=group_id)
