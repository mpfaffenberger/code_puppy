--- conflicted
+++ resolved
@@ -363,14 +363,11 @@
                             initial_command, usage_limits=get_custom_usage_limits()
                         )
                     finally:
-<<<<<<< HEAD
                         # Ensure status display is stopped
                         if status_display.is_active:
                             status_display.stop()
                         if token_tracking_task and not token_tracking_task.done():
                             token_tracking_task.cancel()
-=======
->>>>>>> fdfa23af
                         set_message_history(
                             prune_interrupted_tool_calls(get_message_history())
                         )
@@ -505,36 +502,8 @@
                 # Create a simple flag to track cancellation locally
                 local_cancelled = False
 
-<<<<<<< HEAD
                 # Initialize status display for tokens per second and loading messages
                 status_display = StatusDisplay(console)
-=======
-                # Run with spinner
-                with ConsoleSpinner(console=display_console):
-                    # Use a separate asyncio task that we can cancel
-                    async def run_agent_task():
-                        try:
-                            async with agent.run_mcp_servers():
-                                return await agent.run(
-                                    task,
-                                    message_history=get_message_history(),
-                                    usage_limits=get_custom_usage_limits(),
-                                )
-                        except Exception as mcp_error:
-                            # Handle MCP server errors
-                            emit_warning(f"MCP server error: {str(mcp_error)}")
-                            emit_warning("Running without MCP servers...")
-                            # Run without MCP servers as fallback
-                            return await agent.run(
-                                task,
-                                message_history=get_message_history(),
-                                usage_limits=get_custom_usage_limits(),
-                            )
-                        finally:
-                            set_message_history(
-                                prune_interrupted_tool_calls(get_message_history())
-                            )
->>>>>>> fdfa23af
 
                 # Add version tracking before executing the task
                 version_num, response_id = add_version(task, "")
