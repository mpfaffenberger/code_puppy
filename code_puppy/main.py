--- conflicted
+++ resolved
@@ -76,11 +76,7 @@
         "--model",
         "-m",
         type=str,
-<<<<<<< HEAD
-        help="Override the configured model for this session (e.g., --model gpt-5)",
-=======
         help="Specify which model to use (e.g., --model gpt-5)",
->>>>>>> f5c2d35b
     )
     parser.add_argument(
         "command", nargs="*", help="Run a single command (deprecated, use -p instead)"
@@ -192,35 +188,10 @@
 
     ensure_config_exists()
 
-<<<<<<< HEAD
     # Load API keys from puppy.cfg into environment variables
     from code_puppy.config import load_api_keys_to_environment
     load_api_keys_to_environment()
 
-    # Handle model override from command line
-    if args.model:
-        from code_puppy.config import set_model_name
-        from code_puppy.model_factory import ModelFactory
-
-        model_name = args.model
-        try:
-            # Check if the model exists in models.json
-            models_config = ModelFactory.load_config()
-            if model_name not in models_config:
-                emit_system_message(
-                    f"[bold red]Error:[/bold red] Model '{model_name}' not found in models.json"
-                )
-                emit_system_message(
-                    f"Available models: {', '.join(models_config.keys())}"
-                )
-                sys.exit(1)
-
-            # Model exists, set it permanently in config
-            set_model_name(model_name)
-            emit_system_message(f"🔄 Model overridden to: {model_name}")
-        except Exception as e:
-            emit_system_message(f"[bold red]Error setting model:[/bold red] {str(e)}")
-=======
     # Handle model validation from command line (validation happens here, setting was earlier)
     if args.model:
         from code_puppy.config import _validate_model_exists
@@ -246,7 +217,6 @@
             emit_system_message(
                 f"[bold red]Error validating model:[/bold red] {str(e)}"
             )
->>>>>>> f5c2d35b
             sys.exit(1)
 
     # Handle agent selection from command line
