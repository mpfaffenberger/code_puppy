--- conflicted
+++ resolved
@@ -48,7 +48,6 @@
         self.spinner = Spinner("dots", text="")
 
     def _calculate_rate(self) -> float:
-<<<<<<< HEAD
         """Calculate the current average token rate since start"""
         current_time = time.perf_counter()
         if self.start_time:
@@ -67,57 +66,6 @@
         """Deprecated: SSE-based rate updates removed. No-op retained for compatibility."""
         return
         
-=======
-        """Calculate the current token rate"""
-        current_time = time.time()
-        if self.last_update_time:
-            time_diff = current_time - self.last_update_time
-            token_diff = self.token_count - self.last_token_count
-            if time_diff > 0:
-                rate = token_diff / time_diff
-                # Smooth the rate calculation with the current rate
-                if self.current_rate > 0:
-                    self.current_rate = (self.current_rate * 0.7) + (rate * 0.3)
-                else:
-                    self.current_rate = rate
-
-                # Only ensure rate is not negative
-                self.current_rate = max(0, self.current_rate)
-
-                # Update the global rate for other components to access
-                global CURRENT_TOKEN_RATE
-                CURRENT_TOKEN_RATE = self.current_rate
-
-        self.last_update_time = current_time
-        self.last_token_count = self.token_count
-        return self.current_rate
-
-    def update_rate_from_sse(
-        self, completion_tokens: int, completion_time: float
-    ) -> None:
-        """Update the token rate directly using SSE time_info data
-
-        Args:
-            completion_tokens: Number of tokens in the completion (from SSE stream)
-            completion_time: Time taken for completion in seconds (from SSE stream)
-        """
-        if completion_time > 0:
-            # Using the direct t/s formula: tokens / time
-            rate = completion_tokens / completion_time
-
-            # Use a lighter smoothing for this more accurate data
-            if self.current_rate > 0:
-                self.current_rate = (self.current_rate * 0.3) + (
-                    rate * 0.7
-                )  # Weight SSE data more heavily
-            else:
-                self.current_rate = rate
-
-            # Update the global rate
-            global CURRENT_TOKEN_RATE
-            CURRENT_TOKEN_RATE = self.current_rate
-
->>>>>>> 0a969749
     @staticmethod
     def get_current_rate() -> float:
         """Get the current token rate for use in other components"""
@@ -133,27 +81,11 @@
         if self.start_time is None and tokens > 0:
             self.start_time = time.perf_counter()
             self.last_update_time = self.start_time
-<<<<<<< HEAD
         
         # tokens is a delta (positive to add, negative to subtract)
         if tokens != 0:
             self.token_count = max(0, self.token_count + tokens)
         
-=======
-            # Reset token counters for new task
-            self.last_token_count = 0
-            self.current_rate = 0.0
-
-        # Allow for incremental updates (common for streaming) or absolute updates
-        if tokens > self.token_count or tokens < 0:
-            # Incremental update or reset
-            self.token_count = tokens if tokens >= 0 else 0
-        else:
-            # If tokens <= current count but > 0, treat as incremental
-            # This handles simulated token streaming
-            self.token_count += tokens
-
->>>>>>> 0a969749
         self._calculate_rate()
 
     def _get_status_panel(self) -> Panel:
@@ -253,7 +185,6 @@
             # Print final stats
             elapsed = time.perf_counter() - self.start_time if self.start_time else 0
             avg_rate = self.token_count / elapsed if elapsed > 0 else 0
-<<<<<<< HEAD
             # Set final average rate so downstream displays use it
             self.current_rate = avg_rate
             global CURRENT_TOKEN_RATE
@@ -262,20 +193,4 @@
             
             # Reset
             self.start_time = None
-            self.token_count = 0
-=======
-            self.console.print(
-                f"[dim]Completed: {self.token_count} tokens in {elapsed:.1f}s ({avg_rate:.1f} t/s avg)[/dim]"
-            )
-
-            # Reset state
-            self.start_time = None
-            self.token_count = 0
-            self.last_update_time = None
-            self.last_token_count = 0
-            self.current_rate = 0
-
-            # Reset global rate to 0 to avoid affecting subsequent tasks
-            global CURRENT_TOKEN_RATE
-            CURRENT_TOKEN_RATE = 0.0
->>>>>>> 0a969749
+            self.token_count = 0