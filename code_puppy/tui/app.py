"""
Main TUI application class.
"""

from datetime import datetime, timezone

from textual import on
from textual.app import App, ComposeResult
from textual.binding import Binding
from textual.containers import Container
from textual.events import Resize
from textual.reactive import reactive
from textual.widgets import Footer, ListView

from code_puppy.agent import get_code_generation_agent, get_custom_usage_limits
from code_puppy.version_store import (
    add_version,
    start_change_capture,
    finalize_changes,
    update_response_output,
)
from code_puppy.command_line.command_handler import handle_command
from code_puppy.config import (
    get_model_name,
    get_puppy_name,
    initialize_command_history_file,
    save_command_to_history,
)
from code_puppy.message_history_processor import (
    message_history_accumulator,
    prune_interrupted_tool_calls,
)

# Import our message queue system
from code_puppy.messaging import TUIRenderer, get_global_queue
from code_puppy.state_management import (
    clear_message_history,
    get_message_history,
    set_message_history,
)
from code_puppy.tui.components import (
    ChatView,
    CustomTextArea,
    InputArea,
    Sidebar,
    StatusBar,
)

from .. import state_management

# Import shared message classes
from .messages import CommandSelected, HistoryEntrySelected
from .models import ChatMessage, MessageType
from .screens import HelpScreen, SettingsScreen, ToolsScreen


class CodePuppyTUI(App):
    """Main Code Puppy TUI application."""

    TITLE = "Code Puppy - AI Code Assistant"
    SUB_TITLE = "TUI Mode"

    CSS = """
    Screen {
        layout: horizontal;
    }

    #main-area {
        layout: vertical;
        width: 1fr;
        min-width: 40;
    }

    #chat-container {
        height: 1fr;
        min-height: 10;
    }
    """

    BINDINGS = [
        Binding("ctrl+q", "quit", "Quit"),
        Binding("ctrl+c", "quit", "Quit"),
        Binding("ctrl+l", "clear_chat", "Clear Chat"),
        Binding("ctrl+1", "show_help", "Help"),
        Binding("ctrl+2", "toggle_sidebar", "History"),
        Binding("ctrl+3", "open_settings", "Settings"),
        Binding("ctrl+4", "show_tools", "Tools"),
        Binding("ctrl+5", "focus_input", "Focus Prompt"),
        Binding("ctrl+6", "focus_chat", "Focus Response"),
    ]

    # Reactive variables for app state
    current_model = reactive("")
    puppy_name = reactive("")
    agent_busy = reactive(False)

    def watch_agent_busy(self) -> None:
        """Watch for changes to agent_busy state."""
        # Update the submit/cancel button state when agent_busy changes
        self._update_submit_cancel_button(self.agent_busy)

    def __init__(self, initial_command: str = None, **kwargs):
        super().__init__(**kwargs)
        self.agent = None
        self._current_worker = None
        self.initial_command = initial_command

        # Initialize message queue renderer
        self.message_queue = get_global_queue()
        self.message_renderer = TUIRenderer(self.message_queue, self)
        self._renderer_started = False

    def compose(self) -> ComposeResult:
        """Create the UI layout."""
        yield StatusBar()
        yield Sidebar()
        with Container(id="main-area"):
            with Container(id="chat-container"):
                yield ChatView(id="chat-view")
            yield InputArea()
        yield Footer()

    def on_mount(self) -> None:
        """Initialize the application when mounted."""
        # Register this app instance for global access
        from code_puppy.state_management import set_tui_app_instance

        set_tui_app_instance(self)

        # Load configuration
        self.current_model = get_model_name()
        self.puppy_name = get_puppy_name()

        self.agent = get_code_generation_agent()

        # Update status bar
        status_bar = self.query_one(StatusBar)
        status_bar.current_model = self.current_model
        status_bar.puppy_name = self.puppy_name
        status_bar.agent_status = "Ready"

        # Add welcome message with YOLO mode notification
        self.add_system_message(
            "Welcome to Code Puppy 🐶!\n💨 YOLO mode is enabled in TUI: commands will execute without confirmation."
        )

        # Start the message renderer EARLY to catch startup messages
        # Using call_after_refresh to start it as soon as possible after mount
        self.call_after_refresh(self.start_message_renderer_sync)

        # Apply responsive design adjustments
        self.apply_responsive_layout()

        # Auto-focus the input field so user can start typing immediately
        self.call_after_refresh(self.focus_input_field)

        # Process initial command if provided
        if self.initial_command:
            self.call_after_refresh(self.process_initial_command)

    def add_system_message(
        self, content: str, message_group: str = None, group_id: str = None
    ) -> None:
        """Add a system message to the chat."""
        # Support both parameter names for backward compatibility
        final_group_id = message_group or group_id
        message = ChatMessage(
            id=f"sys_{datetime.now(timezone.utc).timestamp()}",
            type=MessageType.SYSTEM,
            content=content,
            timestamp=datetime.now(timezone.utc),
            group_id=final_group_id,
        )
        chat_view = self.query_one("#chat-view", ChatView)
        chat_view.add_message(message)

    def add_system_message_rich(
        self, rich_content, message_group: str = None, group_id: str = None
    ) -> None:
        """Add a system message with Rich content (like Markdown) to the chat."""
        # Support both parameter names for backward compatibility
        final_group_id = message_group or group_id
        message = ChatMessage(
            id=f"sys_rich_{datetime.now(timezone.utc).timestamp()}",
            type=MessageType.SYSTEM,
            content=rich_content,  # Store the Rich object directly
            timestamp=datetime.now(timezone.utc),
            group_id=final_group_id,
        )
        chat_view = self.query_one("#chat-view", ChatView)
        chat_view.add_message(message)

    def add_user_message(self, content: str, message_group: str = None) -> None:
        """Add a user message to the chat."""
        message = ChatMessage(
            id=f"user_{datetime.now(timezone.utc).timestamp()}",
            type=MessageType.USER,
            content=content,
            timestamp=datetime.now(timezone.utc),
            group_id=message_group,
        )
        chat_view = self.query_one("#chat-view", ChatView)
        chat_view.add_message(message)

    def add_agent_message(self, content: str, message_group: str = None) -> None:
        """Add an agent message to the chat."""
        message = ChatMessage(
            id=f"agent_{datetime.now(timezone.utc).timestamp()}",
            type=MessageType.AGENT_RESPONSE,
            content=content,
            timestamp=datetime.now(timezone.utc),
            group_id=message_group,
        )
        chat_view = self.query_one("#chat-view", ChatView)
        chat_view.add_message(message)

    def add_error_message(self, content: str, message_group: str = None) -> None:
        """Add an error message to the chat."""
        message = ChatMessage(
            id=f"error_{datetime.now(timezone.utc).timestamp()}",
            type=MessageType.ERROR,
            content=content,
            timestamp=datetime.now(timezone.utc),
            group_id=message_group,
        )
        chat_view = self.query_one("#chat-view", ChatView)
        chat_view.add_message(message)

    def add_agent_reasoning_message(
        self, content: str, message_group: str = None
    ) -> None:
        """Add an agent reasoning message to the chat."""
        message = ChatMessage(
            id=f"agent_reasoning_{datetime.now(timezone.utc).timestamp()}",
            type=MessageType.AGENT_REASONING,
            content=content,
            timestamp=datetime.now(timezone.utc),
            group_id=message_group,
        )
        chat_view = self.query_one("#chat-view", ChatView)
        chat_view.add_message(message)

    def add_planned_next_steps_message(
        self, content: str, message_group: str = None
    ) -> None:
        """Add an planned next steps to the chat."""
        message = ChatMessage(
            id=f"planned_next_steps_{datetime.now(timezone.utc).timestamp()}",
            type=MessageType.PLANNED_NEXT_STEPS,
            content=content,
            timestamp=datetime.now(timezone.utc),
            group_id=message_group,
        )
        chat_view = self.query_one("#chat-view", ChatView)
        chat_view.add_message(message)

    def on_custom_text_area_message_sent(
        self, event: CustomTextArea.MessageSent
    ) -> None:
        """Handle message sent from custom text area."""
        self.action_send_message()

    def on_input_area_submit_requested(self, event) -> None:
        """Handle submit button clicked."""
        self.action_send_message()

    def on_input_area_cancel_requested(self, event) -> None:
        """Handle cancel button clicked."""
        self.action_cancel_processing()

    async def on_key(self, event) -> None:
        """Handle app-level key events."""
        input_field = self.query_one("#input-field", CustomTextArea)

        # Only handle keys when input field is focused
        if input_field.has_focus:
            # Handle Ctrl+Enter for new lines (more reliable than Shift+Enter)
            if event.key == "ctrl+enter":
                input_field.insert("\\n")
                event.prevent_default()
                return

        # Check if a modal is currently active - if so, let the modal handle keys
        if hasattr(self, "_active_screen") and self._active_screen:
            # Don't handle keys at the app level when a modal is active
            return

        # Handle arrow keys for sidebar navigation when sidebar is visible
        if not input_field.has_focus:
            try:
                sidebar = self.query_one(Sidebar)
                if sidebar.display:
                    # Handle navigation for the currently active tab
                    tabs = self.query_one("#sidebar-tabs")
                    active_tab = tabs.active

                    if active_tab == "history-tab":
                        history_list = self.query_one("#history-list", ListView)
                        if event.key == "enter":
                            if history_list.highlighted_child and hasattr(
                                history_list.highlighted_child, "command_entry"
                            ):
                                # Show command history modal
                                from .components.command_history_modal import (
                                    CommandHistoryModal,
                                )

                                # Make sure sidebar's current_history_index is synced with the ListView
                                sidebar.current_history_index = history_list.index

                                # Push the modal screen
                                # The modal will get the command entries from the sidebar
                                self.push_screen(CommandHistoryModal())
                            event.prevent_default()
                            return
            except Exception:
                pass

    def refresh_history_display(self) -> None:
        """Refresh the history display with the command history file."""
        try:
            sidebar = self.query_one(Sidebar)
            sidebar.load_command_history()
        except Exception:
            pass  # Silently fail if history list not available

    def action_send_message(self) -> None:
        """Send the current message."""
        input_field = self.query_one("#input-field", CustomTextArea)
        message = input_field.text.strip()

        if message:
            # Clear input
            input_field.text = ""

            # Add user message to chat
            self.add_user_message(message)

            # Save command to history file with timestamp
            try:
                save_command_to_history(message)
            except Exception as e:
                self.add_error_message(f"Failed to save command history: {str(e)}")

            # Update button state
            self._update_submit_cancel_button(True)

            # Process the message asynchronously using Textual's worker system
            # Using exclusive=False to avoid TaskGroup conflicts with MCP servers
            self._current_worker = self.run_worker(
                self.process_message(message), exclusive=False
            )

    def _update_submit_cancel_button(self, is_cancel_mode: bool) -> None:
        """Update the submit/cancel button state."""
        try:
            from .components.input_area import SubmitCancelButton

            button = self.query_one(SubmitCancelButton)
            button.is_cancel_mode = is_cancel_mode
        except Exception:
            pass  # Silently fail if button not found

    def action_cancel_processing(self) -> None:
        """Cancel the current message processing."""
        if hasattr(self, "_current_worker") and self._current_worker is not None:
            try:
                # First, kill any running shell processes (same as interactive mode Ctrl+C)
                from code_puppy.tools.command_runner import (
                    kill_all_running_shell_processes,
                )

                killed = kill_all_running_shell_processes()
                if killed:
                    self.add_system_message(
                        f"🔥 Cancelled {killed} running shell process(es)"
                    )
                    # Don't stop spinner/agent - let the agent continue processing
                    # Shell processes killed, but agent worker continues running

                else:
                    # Only cancel the agent task if NO processes were killed
                    self._current_worker.cancel()
                    state_management._message_history = prune_interrupted_tool_calls(
                        state_management._message_history
                    )
                    self.add_system_message("⚠️  Processing cancelled by user")
                    # Stop spinner and clear state only when agent is actually cancelled
                    self._current_worker = None
                    self.agent_busy = False
                    self.stop_agent_progress()
            except Exception as e:
                self.add_error_message(f"Failed to cancel processing: {str(e)}")
                # Only clear state on exception if we haven't already done so
                if (
                    hasattr(self, "_current_worker")
                    and self._current_worker is not None
                ):
                    self._current_worker = None
                    self.agent_busy = False
                    self.stop_agent_progress()

    async def process_message(self, message: str) -> None:
        """Process a user message asynchronously."""
        try:
            self.agent_busy = True
            self._update_submit_cancel_button(True)
            self.start_agent_progress("Thinking")

            # Handle commands
            if message.strip().startswith("/"):
                # Handle special commands directly
                if message.strip().lower() in ("clear", "/clear"):
                    self.action_clear_chat()
                    return

                # Let the command handler process all /agent commands
                # result will be handled by the command handler directly through messaging system
                if message.strip().startswith("/agent"):
                    # The command handler will emit messages directly to our messaging system
                    handle_command(message.strip())
                    # Refresh our agent instance after potential change
                    self.agent = get_code_generation_agent()
                    return

                # Handle exit commands
                if message.strip().lower() in ("/exit", "/quit"):
                    self.add_system_message("Goodbye!")
                    # Exit the application
                    self.app.exit()
                    return

                # Use the existing command handler
                # The command handler directly uses the messaging system, so we don't need to capture stdout
                try:
                    result = handle_command(message.strip())
                    if not result:
                        self.add_system_message(f"Unknown command: {message}")
                except Exception as e:
                    self.add_error_message(f"Error executing command: {str(e)}")
                return

            # Process with agent
            if self.agent:
                try:
                    self.update_agent_progress("Processing", 25)

                    # Handle MCP servers with specific TaskGroup exception handling
                    try:
                        # Begin version capture for this message
                        version_num, response_id = add_version(message, "")
                        start_change_capture()
                        try:
                            async with self.agent.run_mcp_servers():
                                self.update_agent_progress("Processing", 50)
                                result = await self.agent.run(
                                    message,
                                    message_history=get_message_history(),
                                    usage_limits=get_custom_usage_limits(),
                                )
                        except Exception as mcp_error:
                            # Log MCP error and fall back to running without MCP servers
                            self.log(f"MCP server error: {str(mcp_error)}")
                            self.add_system_message(
                                "⚠️ MCP server error, running without MCP servers"
                            )
                            result = await self.agent.run(
                                message,
                                message_history=get_message_history(),
                                usage_limits=get_custom_usage_limits(),
                            )

                        if not result or not hasattr(result, "output"):
                            self.add_error_message("Invalid response format from agent")
                            return

                        self.update_agent_progress("Processing", 75)
                        agent_response = result.output
                        self.add_agent_message(agent_response)

                        # Save output text for this version
                        try:
                            update_response_output(response_id, str(agent_response))
                        except Exception:
                            pass

                        # Update message history
                        new_msgs = result.new_messages()
                        message_history_accumulator(new_msgs)

                        # Refresh history display to show new interaction
                        self.refresh_history_display()

                    except Exception as eg:
                        # Handle TaskGroup and other exceptions
                        # BaseExceptionGroup is only available in Python 3.11+
                        if hasattr(eg, "exceptions"):
                            # Handle TaskGroup exceptions specifically (Python 3.11+)
                            for e in eg.exceptions:
                                self.add_error_message(f"MCP/Agent error: {str(e)}")
                        else:
                            # Handle regular exceptions
                            self.add_error_message(f"MCP/Agent error: {str(eg)}")
                    finally:
<<<<<<< HEAD
                        # Ensure we finalize captured changes
                        try:
                            finalize_changes(response_id)
                        except Exception:
                            pass
=======
>>>>>>> fdfa23af
                        set_message_history(
                            prune_interrupted_tool_calls(get_message_history())
                        )
                except Exception as agent_error:
                    # Handle any other errors in agent processing
                    self.add_error_message(
                        f"Agent processing failed: {str(agent_error)}"
                    )
            else:
                self.add_error_message("Agent not initialized")

        except Exception as e:
            self.add_error_message(f"Error processing message: {str(e)}")
        finally:
            self.agent_busy = False
            self._update_submit_cancel_button(False)
            self.stop_agent_progress()

    # Action methods
    def action_clear_chat(self) -> None:
        """Clear the chat history."""
        chat_view = self.query_one("#chat-view", ChatView)
        chat_view.clear_messages()
        clear_message_history()
        self.add_system_message("Chat history cleared")

    def action_show_help(self) -> None:
        """Show help information in a modal."""
        self.push_screen(HelpScreen())

    def action_toggle_sidebar(self) -> None:
        """Toggle sidebar visibility."""
        sidebar = self.query_one(Sidebar)
        sidebar.display = not sidebar.display

        # If sidebar is now visible, focus the history list to enable immediate keyboard navigation
        if sidebar.display:
            try:
                # Ensure history tab is active
                tabs = self.query_one("#sidebar-tabs")
                tabs.active = "history-tab"

                # Refresh the command history
                sidebar.load_command_history()

                # Focus the history list
                history_list = self.query_one("#history-list", ListView)
                history_list.focus()

                # If the list has items, get the first item for the modal
                if len(history_list.children) > 0:
                    # Reset sidebar's internal index tracker to 0
                    sidebar.current_history_index = 0

                    # Set ListView index to match
                    history_list.index = 0

                    # Get the first item and show the command history modal
                    first_item = history_list.children[0]
                    if hasattr(first_item, "command_entry"):
                        # command_entry = first_item.command_entry

                        # Use call_after_refresh to allow UI to update first
                        def show_modal():
                            from .components.command_history_modal import (
                                CommandHistoryModal,
                            )

                            # Get all command entries from the history list
                            command_entries = []
                            for i, child in enumerate(history_list.children):
                                if hasattr(child, "command_entry"):
                                    command_entries.append(child.command_entry)

                            # Push the modal screen
                            # The modal will get the command entries from the sidebar
                            self.push_screen(CommandHistoryModal())

                        # Schedule modal to appear after UI refresh
                        self.call_after_refresh(show_modal)
            except Exception as e:
                # Log the exception in debug mode but silently fail for end users
                import logging

                logging.debug(f"Error focusing history item: {str(e)}")
                pass
        else:
            # If sidebar is now hidden, focus the input field for a smooth workflow
            try:
                self.action_focus_input()
            except Exception:
                # Silently fail if there's an issue with focusing
                pass

    def action_focus_input(self) -> None:
        """Focus the input field."""
        input_field = self.query_one("#input-field", CustomTextArea)
        input_field.focus()

    def focus_input_field(self) -> None:
        """Focus the input field (used for auto-focus on startup)."""
        try:
            input_field = self.query_one("#input-field", CustomTextArea)
            input_field.focus()
        except Exception:
            pass  # Silently handle if widget not ready yet

    def action_focus_chat(self) -> None:
        """Focus the chat area."""
        chat_view = self.query_one("#chat-view", ChatView)
        chat_view.focus()

    def action_show_tools(self) -> None:
        """Show the tools modal."""
        self.push_screen(ToolsScreen())

    def action_open_settings(self) -> None:
        """Open the settings configuration screen."""

        def handle_settings_result(result):
            if result and result.get("success"):
                # Update reactive variables
                from code_puppy.config import get_model_name, get_puppy_name

                self.puppy_name = get_puppy_name()

                # Handle model change if needed
                if result.get("model_changed"):
                    new_model = get_model_name()
                    self.current_model = new_model
                    # Reinitialize agent with new model
                    self.agent = get_code_generation_agent()

                # Update status bar
                status_bar = self.query_one(StatusBar)
                status_bar.puppy_name = self.puppy_name
                status_bar.current_model = self.current_model

                # Show success message
                self.add_system_message(result.get("message", "Settings updated"))
            elif (
                result
                and not result.get("success")
                and "cancelled" not in result.get("message", "").lower()
            ):
                # Show error message (but not for cancellation)
                self.add_error_message(result.get("message", "Settings update failed"))

        self.push_screen(SettingsScreen(), handle_settings_result)

    def process_initial_command(self) -> None:
        """Process the initial command provided when starting the TUI."""
        if self.initial_command:
            # Add the initial command to the input field
            input_field = self.query_one("#input-field", CustomTextArea)
            input_field.text = self.initial_command

            # Show that we're auto-executing the initial command
            self.add_system_message(
                f"🚀 Auto-executing initial command: {self.initial_command}"
            )

            # Automatically submit the message
            self.action_send_message()

    def show_history_details(self, history_entry: dict) -> None:
        """Show detailed information about a selected history entry."""
        try:
            timestamp = history_entry.get("timestamp", "Unknown time")
            description = history_entry.get("description", "No description")
            output = history_entry.get("output", "")
            awaiting_input = history_entry.get("awaiting_user_input", False)

            # Parse timestamp for better display with safe parsing
            def parse_timestamp_safely_for_details(timestamp_str: str) -> str:
                """Parse timestamp string safely for detailed display."""
                try:
                    # Handle 'Z' suffix (common UTC format)
                    cleaned_timestamp = timestamp_str.replace("Z", "+00:00")
                    parsed_dt = datetime.fromisoformat(cleaned_timestamp)

                    # If the datetime is naive (no timezone), assume UTC
                    if parsed_dt.tzinfo is None:
                        parsed_dt = parsed_dt.replace(tzinfo=timezone.utc)

                    return parsed_dt.strftime("%Y-%m-%d %H:%M:%S")
                except (ValueError, AttributeError, TypeError):
                    # Handle invalid timestamp formats gracefully
                    return timestamp_str

            formatted_time = parse_timestamp_safely_for_details(timestamp)

            # Create detailed view content
            details = [
                f"Timestamp: {formatted_time}",
                f"Description: {description}",
                "",
            ]

            if output:
                details.extend(
                    [
                        "Output:",
                        "─" * 40,
                        output,
                        "",
                    ]
                )

            if awaiting_input:
                details.append("⚠️  Was awaiting user input")

            # Display details as a system message in the chat
            detail_text = "\\n".join(details)
            self.add_system_message(f"History Details:\\n{detail_text}")

        except Exception as e:
            self.add_error_message(f"Failed to show history details: {e}")

    # Progress and status methods
    def set_agent_status(self, status: str, show_progress: bool = False) -> None:
        """Update agent status and optionally show/hide progress bar."""
        try:
            # Update status bar
            status_bar = self.query_one(StatusBar)
            status_bar.agent_status = status

            # Update spinner visibility
            from .components.input_area import SimpleSpinnerWidget

            spinner = self.query_one("#spinner", SimpleSpinnerWidget)
            if show_progress:
                spinner.add_class("visible")
                spinner.display = True
                spinner.start_spinning()
            else:
                spinner.remove_class("visible")
                spinner.display = False
                spinner.stop_spinning()

        except Exception:
            pass  # Silently fail if widgets not available

    def start_agent_progress(self, initial_status: str = "Thinking") -> None:
        """Start showing agent progress indicators."""
        self.set_agent_status(initial_status, show_progress=True)

    def update_agent_progress(self, status: str, progress: int = None) -> None:
        """Update agent progress during processing."""
        try:
            status_bar = self.query_one(StatusBar)
            status_bar.agent_status = status
            # Note: LoadingIndicator doesn't use progress values, it just spins
        except Exception:
            pass

    def stop_agent_progress(self) -> None:
        """Stop showing agent progress indicators."""
        self.set_agent_status("Ready", show_progress=False)

    def on_resize(self, event: Resize) -> None:
        """Handle terminal resize events to update responsive elements."""
        try:
            # Apply responsive layout adjustments
            self.apply_responsive_layout()

            # Update status bar to reflect new width
            status_bar = self.query_one(StatusBar)
            status_bar.update_status()

            # Refresh history display with new responsive truncation
            self.refresh_history_display()

        except Exception:
            pass  # Silently handle resize errors

    def apply_responsive_layout(self) -> None:
        """Apply responsive layout adjustments based on terminal size."""
        try:
            terminal_width = self.size.width if hasattr(self, "size") else 80
            terminal_height = self.size.height if hasattr(self, "size") else 24
            sidebar = self.query_one(Sidebar)

            # Responsive sidebar width based on terminal width
            if terminal_width >= 120:
                sidebar.styles.width = 35
            elif terminal_width >= 100:
                sidebar.styles.width = 30
            elif terminal_width >= 80:
                sidebar.styles.width = 25
            elif terminal_width >= 60:
                sidebar.styles.width = 20
            else:
                sidebar.styles.width = 15

            # Auto-hide sidebar on very narrow terminals
            if terminal_width < 50:
                if sidebar.display:
                    sidebar.display = False
                    self.add_system_message(
                        "💡 Sidebar auto-hidden for narrow terminal. Press Ctrl+2 to toggle."
                    )

            # Adjust input area height for very short terminals
            if terminal_height < 20:
                input_area = self.query_one(InputArea)
                input_area.styles.height = 7
            else:
                input_area = self.query_one(InputArea)
                input_area.styles.height = 9

        except Exception:
            pass

    def start_message_renderer_sync(self):
        """Synchronous wrapper to start message renderer via run_worker."""
        self.run_worker(self.start_message_renderer(), exclusive=False)

    async def start_message_renderer(self):
        """Start the message renderer to consume messages from the queue."""
        if not self._renderer_started:
            self._renderer_started = True

            # Process any buffered startup messages first
            from io import StringIO

            from rich.console import Console

            from code_puppy.messaging import get_buffered_startup_messages

            buffered_messages = get_buffered_startup_messages()

            if buffered_messages:
                # Group startup messages into a single display
                startup_content_lines = []

                for message in buffered_messages:
                    try:
                        # Convert message content to string for grouping
                        if hasattr(message.content, "__rich_console__"):
                            # For Rich objects, render to plain text
                            string_io = StringIO()
                            # Use markup=False to prevent interpretation of square brackets as markup
                            temp_console = Console(
                                file=string_io,
                                width=80,
                                legacy_windows=False,
                                markup=False,
                            )
                            temp_console.print(message.content)
                            content_str = string_io.getvalue().rstrip("\n")
                        else:
                            content_str = str(message.content)

                        startup_content_lines.append(content_str)
                    except Exception as e:
                        startup_content_lines.append(
                            f"Error processing startup message: {e}"
                        )

                # Create a single grouped startup message
                grouped_content = "\n".join(startup_content_lines)
                self.add_system_message(grouped_content)

                # Clear the startup buffer after processing
                self.message_queue.clear_startup_buffer()

            # Now start the regular message renderer
            await self.message_renderer.start()

    async def stop_message_renderer(self):
        """Stop the message renderer."""
        if self._renderer_started:
            self._renderer_started = False
            try:
                await self.message_renderer.stop()
            except Exception as e:
                # Log renderer stop errors but don't crash
                self.add_system_message(f"Renderer stop error: {e}")

    @on(HistoryEntrySelected)
    def on_history_entry_selected(self, event: HistoryEntrySelected) -> None:
        """Handle selection of a history entry from the sidebar."""
        # Display the history entry details
        self.show_history_details(event.history_entry)

    @on(CommandSelected)
    def on_command_selected(self, event: CommandSelected) -> None:
        """Handle selection of a command from the history modal."""
        # Set the command in the input field
        input_field = self.query_one("#input-field", CustomTextArea)
        input_field.text = event.command

        # Focus the input field for immediate editing
        input_field.focus()

        # Close the sidebar automatically for a smoother workflow
        sidebar = self.query_one(Sidebar)
        sidebar.display = False

    async def on_unmount(self):
        """Clean up when the app is unmounted."""
        try:
            await self.stop_message_renderer()
        except Exception as e:
            # Log unmount errors but don't crash during cleanup
            try:
                self.add_system_message(f"Unmount cleanup error: {e}")
            except Exception:
                # If we can't even add a message, just ignore
                pass


async def run_textual_ui(initial_command: str = None):
    """Run the Textual UI interface."""
    # Always enable YOLO mode in TUI mode for a smoother experience
    from code_puppy.config import set_config_value

    # Initialize the command history file
    initialize_command_history_file()

    set_config_value("yolo_mode", "true")

    app = CodePuppyTUI(initial_command=initial_command)
    await app.run_async()<|MERGE_RESOLUTION|>--- conflicted
+++ resolved
@@ -34,9 +34,13 @@
 # Import our message queue system
 from code_puppy.messaging import TUIRenderer, get_global_queue
 from code_puppy.state_management import (
+    (
     clear_message_history,
+   
     get_message_history,
+   
     set_message_history,
+),
 )
 from code_puppy.tui.components import (
     ChatView,
@@ -502,14 +506,11 @@
                             # Handle regular exceptions
                             self.add_error_message(f"MCP/Agent error: {str(eg)}")
                     finally:
-<<<<<<< HEAD
                         # Ensure we finalize captured changes
                         try:
                             finalize_changes(response_id)
                         except Exception:
                             pass
-=======
->>>>>>> fdfa23af
                         set_message_history(
                             prune_interrupted_tool_calls(get_message_history())
                         )
